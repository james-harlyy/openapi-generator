/**
 *  Copyright 2011 Wordnik, Inc.
 *
 *  Licensed under the Apache License, Version 2.0 (the "License");
 *  you may not use this file except in compliance with the License.
 *  You may obtain a copy of the License at
 *
 *      http://www.apache.org/licenses/LICENSE-2.0
 *
 *  Unless required by applicable law or agreed to in writing, software
 *  distributed under the License is distributed on an "AS IS" BASIS,
 *  WITHOUT WARRANTIES OR CONDITIONS OF ANY KIND, either express or implied.
 *  See the License for the specific language governing permissions and
 *  limitations under the License.
 */

package com.wordnik.swagger.codegen.util;

import com.wordnik.swagger.codegen.exception.CodeGenerationException;

import java.io.*;

/**
 * User: deepakmichael
 * Date: 03/08/11
 * Time: 12:02 AM
 */
public class FileUtil {

    /**
     * Creates directory if doesn't exists and also cleans the files of given type if directory already contains some
     * files.
     *
     * @param classLocation
     * @param fileExtension
     */
    public static void createOutputDirectories(String classLocation, String fileExtension) {
        File outputLocation = new File(classLocation);
        outputLocation.mkdirs(); //make folder if necessary
        //clear contents
        clearFolder(classLocation, fileExtension);

    }

    /**
     * Deletes a fingle file and returns false fi file doesn't exists
     * @param sFilePath
     * @return
     */
    public static boolean deleteFile(String sFilePath) {
        File oFile = new File(sFilePath);
        if (!oFile.exists()) {
            return false;
        }
        return oFile.delete();
    }


    /**
     * Deleet all the files from the specified location
     * @param directoryLocation
     */
    public static void clearFolder(String directoryLocation) {
       File fDir = new File(directoryLocation);
       File[] files = fDir.listFiles();
<<<<<<< HEAD
       if(files != null) {
            for(File aFile : files) {
                aFile.delete();
            }
       }
=======
        if(files != null){
            for(File aFile : files) {
                aFile.delete();
            }
        }
>>>>>>> 70529845
    }

    // Clears the folder of the files with extension
    public static void clearFolder(String strFolder, final String strExt) {
        File fLogDir = new File(strFolder);
        File[] fLogs = fLogDir.listFiles(new FilenameFilter() {
            public boolean accept(File fDir, String strName) {
                return (strName.endsWith(strExt));
            }
        });
<<<<<<< HEAD
        if(fLogs != null){
=======

        if (fLogs != null) {
>>>>>>> 70529845
            for (int i = 0; i < fLogs.length; i++) {
                deleteFile(fLogs[i].getAbsolutePath());
            }
        }
    }


    public static void copyDirectory(File srcPath, File dstPath) {
        if (srcPath.isDirectory()) {
            if (!dstPath.exists()) {
                dstPath.mkdir();
            }

            String files[] = srcPath.list();
            for (int i = 0; i < files.length; i++) {
                copyDirectory(new File(srcPath, files[i]), new File(dstPath, files[i]));
            }
        } else {
            if (!srcPath.exists()) {
                throw new CodeGenerationException("Source folder does not exist");
            } else {
                try {
                    InputStream in = new FileInputStream(srcPath);
                    OutputStream out = new FileOutputStream(dstPath);

                    // Transfer bytes from in to out
                    byte[] buf = new byte[1024];
                    int len;
                    while ((len = in.read(buf)) > 0) {
                        out.write(buf, 0, len);
                    }
                    in.close();
                    out.close();
                } catch (IOException e) {
                    e.printStackTrace();
                    throw new CodeGenerationException("Copy directory operation failed");
                }
            }
        }
    }
}<|MERGE_RESOLUTION|>--- conflicted
+++ resolved
@@ -63,19 +63,11 @@
     public static void clearFolder(String directoryLocation) {
        File fDir = new File(directoryLocation);
        File[] files = fDir.listFiles();
-<<<<<<< HEAD
        if(files != null) {
             for(File aFile : files) {
                 aFile.delete();
             }
        }
-=======
-        if(files != null){
-            for(File aFile : files) {
-                aFile.delete();
-            }
-        }
->>>>>>> 70529845
     }
 
     // Clears the folder of the files with extension
@@ -86,12 +78,7 @@
                 return (strName.endsWith(strExt));
             }
         });
-<<<<<<< HEAD
-        if(fLogs != null){
-=======
-
         if (fLogs != null) {
->>>>>>> 70529845
             for (int i = 0; i < fLogs.length; i++) {
                 deleteFile(fLogs[i].getAbsolutePath());
             }
