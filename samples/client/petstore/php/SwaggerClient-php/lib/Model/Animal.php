--- conflicted
+++ resolved
@@ -128,13 +128,9 @@
         $this->container[$discrimintor] = static::$swaggerModelName;
 
         if ($data != null) {
-<<<<<<< HEAD
             if (isset($data["class_name"])) {
-                $this->class_name = $data["class_name"];
+                $this->container['class_name'] = $data["class_name"];
             }
-=======
-            $this->container['class_name'] = $data['class_name'];
->>>>>>> bff6c8ba
         }
     }
 
@@ -190,12 +186,10 @@
     public function setClassName($class_name)
     {
         
-<<<<<<< HEAD
-
-        $this->class_name = $class_name;
-=======
+
+
         $this->container['class_name'] = $class_name;
->>>>>>> bff6c8ba
+
         return $this;
     }
     /**
