<?php
/**
 * PetApi
 * PHP version 5
 *
 * @category Class
 * @package  Swagger\Client
 * @author   http://github.com/swagger-api/swagger-codegen
 * @license  http://www.apache.org/licenses/LICENSE-2.0 Apache Licene v2
 * @link     https://github.com/swagger-api/swagger-codegen
 */
/**
 *  Copyright 2015 SmartBear Software
 *
 *  Licensed under the Apache License, Version 2.0 (the "License");
 *  you may not use this file except in compliance with the License.
 *  You may obtain a copy of the License at
 *
 *      http://www.apache.org/licenses/LICENSE-2.0
 *
 *  Unless required by applicable law or agreed to in writing, software
 *  distributed under the License is distributed on an "AS IS" BASIS,
 *  WITHOUT WARRANTIES OR CONDITIONS OF ANY KIND, either express or implied.
 *  See the License for the specific language governing permissions and
 *  limitations under the License.
 */

/**
 * NOTE: This class is auto generated by the swagger code generator program. 
 * https://github.com/swagger-api/swagger-codegen 
 * Do not edit the class manually.
 */

namespace Swagger\Client\Api;

use \Swagger\Client\Configuration;
use \Swagger\Client\ApiClient;
use \Swagger\Client\ApiException;
use \Swagger\Client\ObjectSerializer;

/**
 * PetApi Class Doc Comment
 *
 * @category Class
 * @package  Swagger\Client
 * @author   http://github.com/swagger-api/swagger-codegen
 * @license  http://www.apache.org/licenses/LICENSE-2.0 Apache Licene v2
 * @link     https://github.com/swagger-api/swagger-codegen
 */
class PetApi
{

    /**
     * API Client
     * @var \Swagger\Client\ApiClient instance of the ApiClient
     */
    protected $apiClient;
  
    /**
     * Constructor
     * @param \Swagger\Client\ApiClient|null $apiClient The api client to use
     */
    function __construct($apiClient = null)
    {
        if ($apiClient == null) {
            $apiClient = new ApiClient();
            $apiClient->getConfig()->setHost('http://petstore.swagger.io/v2');
        }
  
        $this->apiClient = $apiClient;
    }
  
    /**
     * Get API client
     * @return \Swagger\Client\ApiClient get the API client
     */
    public function getApiClient()
    {
        return $this->apiClient;
    }
  
    /**
     * Set the API client
     * @param \Swagger\Client\ApiClient $apiClient set the API client
     * @return PetApi
     */
    public function setApiClient(ApiClient $apiClient)
    {
        $this->apiClient = $apiClient;
        return $this;
    }
  
    
    /**
     * updatePet
     *
     * Update an existing pet
     *
     * @param \Swagger\Client\Model\Pet $body Pet object that needs to be added to the store (optional)
     * @return void
     * @throws \Swagger\Client\ApiException on non-2xx response
     */
    public function updatePet($body = null)
    {
        list($response, $statusCode, $httpHeader) = $this->updatePetWithHttpInfo ($body);
        return $response; 
    }


    /**
     * updatePetWithHttpInfo
     *
     * Update an existing pet
     *
     * @param \Swagger\Client\Model\Pet $body Pet object that needs to be added to the store (optional)
     * @return Array of null, HTTP status code, HTTP response headers (array of strings)
     * @throws \Swagger\Client\ApiException on non-2xx response
     */
    public function updatePetWithHttpInfo($body = null)
    {
        
  
        // parse inputs
        $resourcePath = "/pet";
        $resourcePath = str_replace("{format}", "json", $resourcePath);
        $method = "PUT";
        $httpBody = '';
        $queryParams = array();
        $headerParams = array();
        $formParams = array();
        $_header_accept = ApiClient::selectHeaderAccept(array('application/json', 'application/xml'));
        if (!is_null($_header_accept)) {
            $headerParams['Accept'] = $_header_accept;
        }
        $headerParams['Content-Type'] = ApiClient::selectHeaderContentType(array('application/json','application/xml'));
  
        
        
        
        
        // body params
        $_tempBody = null;
        if (isset($body)) {
            $_tempBody = $body;
        }
  
        // for model (json/xml)
        if (isset($_tempBody)) {
            $httpBody = $_tempBody; // $_tempBody is the method argument, if present
        } elseif (count($formParams) > 0) {
            $httpBody = $formParams; // for HTTP post (form)
        }
        
        // this endpoint requires OAuth (access token)
<<<<<<< HEAD
        if ($this->apiClient->getConfig()->getAccessToken() !== null) {
=======
        if (strlen($this->apiClient->getConfig()->getAccessToken()) !== 0) {
>>>>>>> 7305b9b4
            $headerParams['Authorization'] = 'Bearer ' . $this->apiClient->getConfig()->getAccessToken();
        }
        
        // make the API Call
        try {
            list($response, $statusCode, $httpHeader) = $this->apiClient->callApi(
                $resourcePath, $method,
                $queryParams, $httpBody,
                $headerParams
            );
            
            return array(null, $statusCode, $httpHeader);
            
        } catch (ApiException $e) {
            switch ($e->getCode()) { 
            }
  
            throw $e;
        }
    }
    
    /**
     * addPet
     *
     * Add a new pet to the store
     *
     * @param \Swagger\Client\Model\Pet $body Pet object that needs to be added to the store (optional)
     * @return void
     * @throws \Swagger\Client\ApiException on non-2xx response
     */
    public function addPet($body = null)
    {
        list($response, $statusCode, $httpHeader) = $this->addPetWithHttpInfo ($body);
        return $response; 
    }


    /**
     * addPetWithHttpInfo
     *
     * Add a new pet to the store
     *
     * @param \Swagger\Client\Model\Pet $body Pet object that needs to be added to the store (optional)
     * @return Array of null, HTTP status code, HTTP response headers (array of strings)
     * @throws \Swagger\Client\ApiException on non-2xx response
     */
    public function addPetWithHttpInfo($body = null)
    {
        
  
        // parse inputs
        $resourcePath = "/pet";
        $resourcePath = str_replace("{format}", "json", $resourcePath);
        $method = "POST";
        $httpBody = '';
        $queryParams = array();
        $headerParams = array();
        $formParams = array();
        $_header_accept = ApiClient::selectHeaderAccept(array('application/json', 'application/xml'));
        if (!is_null($_header_accept)) {
            $headerParams['Accept'] = $_header_accept;
        }
        $headerParams['Content-Type'] = ApiClient::selectHeaderContentType(array('application/json','application/xml'));
  
        
        
        
        
        // body params
        $_tempBody = null;
        if (isset($body)) {
            $_tempBody = $body;
        }
  
        // for model (json/xml)
        if (isset($_tempBody)) {
            $httpBody = $_tempBody; // $_tempBody is the method argument, if present
        } elseif (count($formParams) > 0) {
            $httpBody = $formParams; // for HTTP post (form)
        }
        
        // this endpoint requires OAuth (access token)
<<<<<<< HEAD
        if ($this->apiClient->getConfig()->getAccessToken() !== null) {
=======
        if (strlen($this->apiClient->getConfig()->getAccessToken()) !== 0) {
>>>>>>> 7305b9b4
            $headerParams['Authorization'] = 'Bearer ' . $this->apiClient->getConfig()->getAccessToken();
        }
        
        // make the API Call
        try {
            list($response, $statusCode, $httpHeader) = $this->apiClient->callApi(
                $resourcePath, $method,
                $queryParams, $httpBody,
                $headerParams
            );
            
            return array(null, $statusCode, $httpHeader);
            
        } catch (ApiException $e) {
            switch ($e->getCode()) { 
            }
  
            throw $e;
        }
    }
    
    /**
     * findPetsByStatus
     *
     * Finds Pets by status
     *
     * @param string[] $status Status values that need to be considered for filter (optional)
     * @return \Swagger\Client\Model\Pet[]
     * @throws \Swagger\Client\ApiException on non-2xx response
     */
    public function findPetsByStatus($status = null)
    {
        list($response, $statusCode, $httpHeader) = $this->findPetsByStatusWithHttpInfo ($status);
        return $response; 
    }


    /**
     * findPetsByStatusWithHttpInfo
     *
     * Finds Pets by status
     *
     * @param string[] $status Status values that need to be considered for filter (optional)
     * @return Array of \Swagger\Client\Model\Pet[], HTTP status code, HTTP response headers (array of strings)
     * @throws \Swagger\Client\ApiException on non-2xx response
     */
    public function findPetsByStatusWithHttpInfo($status = null)
    {
        
  
        // parse inputs
        $resourcePath = "/pet/findByStatus";
        $resourcePath = str_replace("{format}", "json", $resourcePath);
        $method = "GET";
        $httpBody = '';
        $queryParams = array();
        $headerParams = array();
        $formParams = array();
        $_header_accept = ApiClient::selectHeaderAccept(array('application/json', 'application/xml'));
        if (!is_null($_header_accept)) {
            $headerParams['Accept'] = $_header_accept;
        }
        $headerParams['Content-Type'] = ApiClient::selectHeaderContentType(array());
  
        // query params
        if ($status !== null) {
            $queryParams['status'] = $this->apiClient->getSerializer()->toQueryValue($status);
        }
        
        
        
        
  
        // for model (json/xml)
        if (isset($_tempBody)) {
            $httpBody = $_tempBody; // $_tempBody is the method argument, if present
        } elseif (count($formParams) > 0) {
            $httpBody = $formParams; // for HTTP post (form)
        }
        
        // this endpoint requires OAuth (access token)
<<<<<<< HEAD
        if ($this->apiClient->getConfig()->getAccessToken() !== null) {
=======
        if (strlen($this->apiClient->getConfig()->getAccessToken()) !== 0) {
>>>>>>> 7305b9b4
            $headerParams['Authorization'] = 'Bearer ' . $this->apiClient->getConfig()->getAccessToken();
        }
        
        // make the API Call
        try {
            list($response, $statusCode, $httpHeader) = $this->apiClient->callApi(
                $resourcePath, $method,
                $queryParams, $httpBody,
                $headerParams, '\Swagger\Client\Model\Pet[]'
            );
            
            if (!$response) {
                return array(null, $statusCode, $httpHeader);
            }

            return array($this->apiClient->getSerializer()->deserialize($response, '\Swagger\Client\Model\Pet[]', $httpHeader), $statusCode, $httpHeader);
            
        } catch (ApiException $e) {
            switch ($e->getCode()) { 
            case 200:
                $data = $this->apiClient->getSerializer()->deserialize($e->getResponseBody(), '\Swagger\Client\Model\Pet[]', $e->getResponseHeaders());
                $e->setResponseObject($data);
                break;
            }
  
            throw $e;
        }
    }
    
    /**
     * findPetsByTags
     *
     * Finds Pets by tags
     *
     * @param string[] $tags Tags to filter by (optional)
     * @return \Swagger\Client\Model\Pet[]
     * @throws \Swagger\Client\ApiException on non-2xx response
     */
    public function findPetsByTags($tags = null)
    {
        list($response, $statusCode, $httpHeader) = $this->findPetsByTagsWithHttpInfo ($tags);
        return $response; 
    }


    /**
     * findPetsByTagsWithHttpInfo
     *
     * Finds Pets by tags
     *
     * @param string[] $tags Tags to filter by (optional)
     * @return Array of \Swagger\Client\Model\Pet[], HTTP status code, HTTP response headers (array of strings)
     * @throws \Swagger\Client\ApiException on non-2xx response
     */
    public function findPetsByTagsWithHttpInfo($tags = null)
    {
        
  
        // parse inputs
        $resourcePath = "/pet/findByTags";
        $resourcePath = str_replace("{format}", "json", $resourcePath);
        $method = "GET";
        $httpBody = '';
        $queryParams = array();
        $headerParams = array();
        $formParams = array();
        $_header_accept = ApiClient::selectHeaderAccept(array('application/json', 'application/xml'));
        if (!is_null($_header_accept)) {
            $headerParams['Accept'] = $_header_accept;
        }
        $headerParams['Content-Type'] = ApiClient::selectHeaderContentType(array());
  
        // query params
        if ($tags !== null) {
            $queryParams['tags'] = $this->apiClient->getSerializer()->toQueryValue($tags);
        }
        
        
        
        
  
        // for model (json/xml)
        if (isset($_tempBody)) {
            $httpBody = $_tempBody; // $_tempBody is the method argument, if present
        } elseif (count($formParams) > 0) {
            $httpBody = $formParams; // for HTTP post (form)
        }
        
        // this endpoint requires OAuth (access token)
<<<<<<< HEAD
        if ($this->apiClient->getConfig()->getAccessToken() !== null) {
=======
        if (strlen($this->apiClient->getConfig()->getAccessToken()) !== 0) {
>>>>>>> 7305b9b4
            $headerParams['Authorization'] = 'Bearer ' . $this->apiClient->getConfig()->getAccessToken();
        }
        
        // make the API Call
        try {
            list($response, $statusCode, $httpHeader) = $this->apiClient->callApi(
                $resourcePath, $method,
                $queryParams, $httpBody,
                $headerParams, '\Swagger\Client\Model\Pet[]'
            );
            
            if (!$response) {
                return array(null, $statusCode, $httpHeader);
            }

            return array($this->apiClient->getSerializer()->deserialize($response, '\Swagger\Client\Model\Pet[]', $httpHeader), $statusCode, $httpHeader);
            
        } catch (ApiException $e) {
            switch ($e->getCode()) { 
            case 200:
                $data = $this->apiClient->getSerializer()->deserialize($e->getResponseBody(), '\Swagger\Client\Model\Pet[]', $e->getResponseHeaders());
                $e->setResponseObject($data);
                break;
            }
  
            throw $e;
        }
    }
    
    /**
     * getPetById
     *
     * Find pet by ID
     *
     * @param int $pet_id ID of pet that needs to be fetched (required)
     * @return \Swagger\Client\Model\Pet
     * @throws \Swagger\Client\ApiException on non-2xx response
     */
    public function getPetById($pet_id)
    {
        list($response, $statusCode, $httpHeader) = $this->getPetByIdWithHttpInfo ($pet_id);
        return $response; 
    }


    /**
     * getPetByIdWithHttpInfo
     *
     * Find pet by ID
     *
     * @param int $pet_id ID of pet that needs to be fetched (required)
     * @return Array of \Swagger\Client\Model\Pet, HTTP status code, HTTP response headers (array of strings)
     * @throws \Swagger\Client\ApiException on non-2xx response
     */
    public function getPetByIdWithHttpInfo($pet_id)
    {
        
        // verify the required parameter 'pet_id' is set
        if ($pet_id === null) {
            throw new \InvalidArgumentException('Missing the required parameter $pet_id when calling getPetById');
        }
  
        // parse inputs
        $resourcePath = "/pet/{petId}";
        $resourcePath = str_replace("{format}", "json", $resourcePath);
        $method = "GET";
        $httpBody = '';
        $queryParams = array();
        $headerParams = array();
        $formParams = array();
        $_header_accept = ApiClient::selectHeaderAccept(array('application/json', 'application/xml'));
        if (!is_null($_header_accept)) {
            $headerParams['Accept'] = $_header_accept;
        }
        $headerParams['Content-Type'] = ApiClient::selectHeaderContentType(array());
  
        
        
        // path params
        if ($pet_id !== null) {
            $resourcePath = str_replace(
                "{" . "petId" . "}",
                $this->apiClient->getSerializer()->toPathValue($pet_id),
                $resourcePath
            );
        }
        
        
  
        // for model (json/xml)
        if (isset($_tempBody)) {
            $httpBody = $_tempBody; // $_tempBody is the method argument, if present
        } elseif (count($formParams) > 0) {
            $httpBody = $formParams; // for HTTP post (form)
        }
        
        // this endpoint requires API key authentication
        $apiKey = $this->apiClient->getApiKeyWithPrefix('api_key');
<<<<<<< HEAD
        if ($apiKey !== null) {
=======
        if (strlen($apiKey) !== 0) {
>>>>>>> 7305b9b4
            $headerParams['api_key'] = $apiKey;
        }
        
        
        // make the API Call
        try {
            list($response, $statusCode, $httpHeader) = $this->apiClient->callApi(
                $resourcePath, $method,
                $queryParams, $httpBody,
                $headerParams, '\Swagger\Client\Model\Pet'
            );
            
            if (!$response) {
                return array(null, $statusCode, $httpHeader);
            }

            return array($this->apiClient->getSerializer()->deserialize($response, '\Swagger\Client\Model\Pet', $httpHeader), $statusCode, $httpHeader);
            
        } catch (ApiException $e) {
            switch ($e->getCode()) { 
            case 200:
                $data = $this->apiClient->getSerializer()->deserialize($e->getResponseBody(), '\Swagger\Client\Model\Pet', $e->getResponseHeaders());
                $e->setResponseObject($data);
                break;
            }
  
            throw $e;
        }
    }
    
    /**
     * updatePetWithForm
     *
     * Updates a pet in the store with form data
     *
     * @param string $pet_id ID of pet that needs to be updated (required)
     * @param string $name Updated name of the pet (optional)
     * @param string $status Updated status of the pet (optional)
     * @return void
     * @throws \Swagger\Client\ApiException on non-2xx response
     */
    public function updatePetWithForm($pet_id, $name = null, $status = null)
    {
        list($response, $statusCode, $httpHeader) = $this->updatePetWithFormWithHttpInfo ($pet_id, $name, $status);
        return $response; 
    }


    /**
     * updatePetWithFormWithHttpInfo
     *
     * Updates a pet in the store with form data
     *
     * @param string $pet_id ID of pet that needs to be updated (required)
     * @param string $name Updated name of the pet (optional)
     * @param string $status Updated status of the pet (optional)
     * @return Array of null, HTTP status code, HTTP response headers (array of strings)
     * @throws \Swagger\Client\ApiException on non-2xx response
     */
    public function updatePetWithFormWithHttpInfo($pet_id, $name = null, $status = null)
    {
        
        // verify the required parameter 'pet_id' is set
        if ($pet_id === null) {
            throw new \InvalidArgumentException('Missing the required parameter $pet_id when calling updatePetWithForm');
        }
  
        // parse inputs
        $resourcePath = "/pet/{petId}";
        $resourcePath = str_replace("{format}", "json", $resourcePath);
        $method = "POST";
        $httpBody = '';
        $queryParams = array();
        $headerParams = array();
        $formParams = array();
        $_header_accept = ApiClient::selectHeaderAccept(array('application/json', 'application/xml'));
        if (!is_null($_header_accept)) {
            $headerParams['Accept'] = $_header_accept;
        }
        $headerParams['Content-Type'] = ApiClient::selectHeaderContentType(array('application/x-www-form-urlencoded'));
  
        
        
        // path params
        if ($pet_id !== null) {
            $resourcePath = str_replace(
                "{" . "petId" . "}",
                $this->apiClient->getSerializer()->toPathValue($pet_id),
                $resourcePath
            );
        }
        // form params
        if ($name !== null) {
            
            
            $formParams['name'] = $this->apiClient->getSerializer()->toFormValue($name);
            
        }// form params
        if ($status !== null) {
            
            
            $formParams['status'] = $this->apiClient->getSerializer()->toFormValue($status);
            
        }
        
  
        // for model (json/xml)
        if (isset($_tempBody)) {
            $httpBody = $_tempBody; // $_tempBody is the method argument, if present
        } elseif (count($formParams) > 0) {
            $httpBody = $formParams; // for HTTP post (form)
        }
        
        // this endpoint requires OAuth (access token)
<<<<<<< HEAD
        if ($this->apiClient->getConfig()->getAccessToken() !== null) {
=======
        if (strlen($this->apiClient->getConfig()->getAccessToken()) !== 0) {
>>>>>>> 7305b9b4
            $headerParams['Authorization'] = 'Bearer ' . $this->apiClient->getConfig()->getAccessToken();
        }
        
        // make the API Call
        try {
            list($response, $statusCode, $httpHeader) = $this->apiClient->callApi(
                $resourcePath, $method,
                $queryParams, $httpBody,
                $headerParams
            );
            
            return array(null, $statusCode, $httpHeader);
            
        } catch (ApiException $e) {
            switch ($e->getCode()) { 
            }
  
            throw $e;
        }
    }
    
    /**
     * deletePet
     *
     * Deletes a pet
     *
     * @param int $pet_id Pet id to delete (required)
     * @param string $api_key  (optional)
     * @return void
     * @throws \Swagger\Client\ApiException on non-2xx response
     */
    public function deletePet($pet_id, $api_key = null)
    {
        list($response, $statusCode, $httpHeader) = $this->deletePetWithHttpInfo ($pet_id, $api_key);
        return $response; 
    }


    /**
     * deletePetWithHttpInfo
     *
     * Deletes a pet
     *
     * @param int $pet_id Pet id to delete (required)
     * @param string $api_key  (optional)
     * @return Array of null, HTTP status code, HTTP response headers (array of strings)
     * @throws \Swagger\Client\ApiException on non-2xx response
     */
    public function deletePetWithHttpInfo($pet_id, $api_key = null)
    {
        
        // verify the required parameter 'pet_id' is set
        if ($pet_id === null) {
            throw new \InvalidArgumentException('Missing the required parameter $pet_id when calling deletePet');
        }
  
        // parse inputs
        $resourcePath = "/pet/{petId}";
        $resourcePath = str_replace("{format}", "json", $resourcePath);
        $method = "DELETE";
        $httpBody = '';
        $queryParams = array();
        $headerParams = array();
        $formParams = array();
        $_header_accept = ApiClient::selectHeaderAccept(array('application/json', 'application/xml'));
        if (!is_null($_header_accept)) {
            $headerParams['Accept'] = $_header_accept;
        }
        $headerParams['Content-Type'] = ApiClient::selectHeaderContentType(array());
  
        
        // header params
        if ($api_key !== null) {
            $headerParams['api_key'] = $this->apiClient->getSerializer()->toHeaderValue($api_key);
        }
        // path params
        if ($pet_id !== null) {
            $resourcePath = str_replace(
                "{" . "petId" . "}",
                $this->apiClient->getSerializer()->toPathValue($pet_id),
                $resourcePath
            );
        }
        
        
  
        // for model (json/xml)
        if (isset($_tempBody)) {
            $httpBody = $_tempBody; // $_tempBody is the method argument, if present
        } elseif (count($formParams) > 0) {
            $httpBody = $formParams; // for HTTP post (form)
        }
        
        // this endpoint requires OAuth (access token)
<<<<<<< HEAD
        if ($this->apiClient->getConfig()->getAccessToken() !== null) {
=======
        if (strlen($this->apiClient->getConfig()->getAccessToken()) !== 0) {
>>>>>>> 7305b9b4
            $headerParams['Authorization'] = 'Bearer ' . $this->apiClient->getConfig()->getAccessToken();
        }
        
        // make the API Call
        try {
            list($response, $statusCode, $httpHeader) = $this->apiClient->callApi(
                $resourcePath, $method,
                $queryParams, $httpBody,
                $headerParams
            );
            
            return array(null, $statusCode, $httpHeader);
            
        } catch (ApiException $e) {
            switch ($e->getCode()) { 
            }
  
            throw $e;
        }
    }
    
    /**
     * uploadFile
     *
     * uploads an image
     *
     * @param int $pet_id ID of pet to update (required)
     * @param string $additional_metadata Additional data to pass to server (optional)
     * @param \SplFileObject $file file to upload (optional)
     * @return void
     * @throws \Swagger\Client\ApiException on non-2xx response
     */
    public function uploadFile($pet_id, $additional_metadata = null, $file = null)
    {
        list($response, $statusCode, $httpHeader) = $this->uploadFileWithHttpInfo ($pet_id, $additional_metadata, $file);
        return $response; 
    }


    /**
     * uploadFileWithHttpInfo
     *
     * uploads an image
     *
     * @param int $pet_id ID of pet to update (required)
     * @param string $additional_metadata Additional data to pass to server (optional)
     * @param \SplFileObject $file file to upload (optional)
     * @return Array of null, HTTP status code, HTTP response headers (array of strings)
     * @throws \Swagger\Client\ApiException on non-2xx response
     */
    public function uploadFileWithHttpInfo($pet_id, $additional_metadata = null, $file = null)
    {
        
        // verify the required parameter 'pet_id' is set
        if ($pet_id === null) {
            throw new \InvalidArgumentException('Missing the required parameter $pet_id when calling uploadFile');
        }
  
        // parse inputs
        $resourcePath = "/pet/{petId}/uploadImage";
        $resourcePath = str_replace("{format}", "json", $resourcePath);
        $method = "POST";
        $httpBody = '';
        $queryParams = array();
        $headerParams = array();
        $formParams = array();
        $_header_accept = ApiClient::selectHeaderAccept(array('application/json', 'application/xml'));
        if (!is_null($_header_accept)) {
            $headerParams['Accept'] = $_header_accept;
        }
        $headerParams['Content-Type'] = ApiClient::selectHeaderContentType(array('multipart/form-data'));
  
        
        
        // path params
        if ($pet_id !== null) {
            $resourcePath = str_replace(
                "{" . "petId" . "}",
                $this->apiClient->getSerializer()->toPathValue($pet_id),
                $resourcePath
            );
        }
        // form params
        if ($additional_metadata !== null) {
            
            
            $formParams['additionalMetadata'] = $this->apiClient->getSerializer()->toFormValue($additional_metadata);
            
        }// form params
        if ($file !== null) {
            
            // PHP 5.5 introduced a CurlFile object that deprecates the old @filename syntax
            // See: https://wiki.php.net/rfc/curl-file-upload
            if (function_exists('curl_file_create')) {
                $formParams['file'] = curl_file_create($this->apiClient->getSerializer()->toFormValue($file));
            } else {
               $formParams['file'] = '@' . $this->apiClient->getSerializer()->toFormValue($file);
            }
            
            
        }
        
  
        // for model (json/xml)
        if (isset($_tempBody)) {
            $httpBody = $_tempBody; // $_tempBody is the method argument, if present
        } elseif (count($formParams) > 0) {
            $httpBody = $formParams; // for HTTP post (form)
        }
        
        // this endpoint requires OAuth (access token)
<<<<<<< HEAD
        if ($this->apiClient->getConfig()->getAccessToken() !== null) {
=======
        if (strlen($this->apiClient->getConfig()->getAccessToken()) !== 0) {
>>>>>>> 7305b9b4
            $headerParams['Authorization'] = 'Bearer ' . $this->apiClient->getConfig()->getAccessToken();
        }
        
        // make the API Call
        try {
            list($response, $statusCode, $httpHeader) = $this->apiClient->callApi(
                $resourcePath, $method,
                $queryParams, $httpBody,
                $headerParams
            );
            
            return array(null, $statusCode, $httpHeader);
            
        } catch (ApiException $e) {
            switch ($e->getCode()) { 
            }
  
            throw $e;
        }
    }
    
}<|MERGE_RESOLUTION|>--- conflicted
+++ resolved
@@ -152,11 +152,8 @@
         }
         
         // this endpoint requires OAuth (access token)
-<<<<<<< HEAD
-        if ($this->apiClient->getConfig()->getAccessToken() !== null) {
-=======
+
         if (strlen($this->apiClient->getConfig()->getAccessToken()) !== 0) {
->>>>>>> 7305b9b4
             $headerParams['Authorization'] = 'Bearer ' . $this->apiClient->getConfig()->getAccessToken();
         }
         
@@ -239,11 +236,7 @@
         }
         
         // this endpoint requires OAuth (access token)
-<<<<<<< HEAD
-        if ($this->apiClient->getConfig()->getAccessToken() !== null) {
-=======
         if (strlen($this->apiClient->getConfig()->getAccessToken()) !== 0) {
->>>>>>> 7305b9b4
             $headerParams['Authorization'] = 'Bearer ' . $this->apiClient->getConfig()->getAccessToken();
         }
         
@@ -325,11 +318,7 @@
         }
         
         // this endpoint requires OAuth (access token)
-<<<<<<< HEAD
-        if ($this->apiClient->getConfig()->getAccessToken() !== null) {
-=======
         if (strlen($this->apiClient->getConfig()->getAccessToken()) !== 0) {
->>>>>>> 7305b9b4
             $headerParams['Authorization'] = 'Bearer ' . $this->apiClient->getConfig()->getAccessToken();
         }
         
@@ -419,11 +408,7 @@
         }
         
         // this endpoint requires OAuth (access token)
-<<<<<<< HEAD
-        if ($this->apiClient->getConfig()->getAccessToken() !== null) {
-=======
         if (strlen($this->apiClient->getConfig()->getAccessToken()) !== 0) {
->>>>>>> 7305b9b4
             $headerParams['Authorization'] = 'Bearer ' . $this->apiClient->getConfig()->getAccessToken();
         }
         
@@ -522,11 +507,7 @@
         
         // this endpoint requires API key authentication
         $apiKey = $this->apiClient->getApiKeyWithPrefix('api_key');
-<<<<<<< HEAD
-        if ($apiKey !== null) {
-=======
         if (strlen($apiKey) !== 0) {
->>>>>>> 7305b9b4
             $headerParams['api_key'] = $apiKey;
         }
         
@@ -641,11 +622,7 @@
         }
         
         // this endpoint requires OAuth (access token)
-<<<<<<< HEAD
-        if ($this->apiClient->getConfig()->getAccessToken() !== null) {
-=======
         if (strlen($this->apiClient->getConfig()->getAccessToken()) !== 0) {
->>>>>>> 7305b9b4
             $headerParams['Authorization'] = 'Bearer ' . $this->apiClient->getConfig()->getAccessToken();
         }
         
@@ -740,11 +717,7 @@
         }
         
         // this endpoint requires OAuth (access token)
-<<<<<<< HEAD
-        if ($this->apiClient->getConfig()->getAccessToken() !== null) {
-=======
         if (strlen($this->apiClient->getConfig()->getAccessToken()) !== 0) {
->>>>>>> 7305b9b4
             $headerParams['Authorization'] = 'Bearer ' . $this->apiClient->getConfig()->getAccessToken();
         }
         
@@ -856,11 +829,7 @@
         }
         
         // this endpoint requires OAuth (access token)
-<<<<<<< HEAD
-        if ($this->apiClient->getConfig()->getAccessToken() !== null) {
-=======
         if (strlen($this->apiClient->getConfig()->getAccessToken()) !== 0) {
->>>>>>> 7305b9b4
             $headerParams['Authorization'] = 'Bearer ' . $this->apiClient->getConfig()->getAccessToken();
         }
         
