/**
 * Swagger Petstore
 * This is a sample server Petstore server.  You can find out more about Swagger at [http://swagger.io](http://swagger.io) or on [irc.freenode.net, #swagger](http://swagger.io/irc/).  For this sample, you can use the api key `special-key` to test the authorization filters.
 *
 * OpenAPI spec version: 1.0.0
 * Contact: apiteam@swagger.io
 *
 * NOTE: This class is auto generated by the swagger code generator program.
 * https://github.com/swagger-api/swagger-codegen.git
 * Do not edit the class manually.
 *
 * Licensed under the Apache License, Version 2.0 (the "License");
 * you may not use this file except in compliance with the License.
 * You may obtain a copy of the License at
 *
 * http://www.apache.org/licenses/LICENSE-2.0
 *
 * Unless required by applicable law or agreed to in writing, software
 * distributed under the License is distributed on an "AS IS" BASIS,
 * WITHOUT WARRANTIES OR CONDITIONS OF ANY KIND, either express or implied.
 * See the License for the specific language governing permissions and
 * limitations under the License.
 */

#include "SWGPetApi.h"
#include "SWGHelpers.h"
#include "SWGModelFactory.h"

#include <QJsonArray>
#include <QJsonDocument>

namespace Swagger {
SWGPetApi::SWGPetApi() {}

SWGPetApi::~SWGPetApi() {}

SWGPetApi::SWGPetApi(QString host, QString basePath) {
    this->host = host;
    this->basePath = basePath;
}

void
SWGPetApi::addPet(Pet body) {
    QString fullPath;
    fullPath.append(this->host).append(this->basePath).append("/pet");



    HttpRequestWorker *worker = new HttpRequestWorker();
    HttpRequestInput input(fullPath, "POST");

    
    QString output = body.asJson();
    input.request_body.append(output);
    


    connect(worker,
            &HttpRequestWorker::on_execution_finished,
            this,
            &SWGPetApi::addPetCallback);

    worker->execute(&input);
}

void
SWGPetApi::addPetCallback(HttpRequestWorker * worker) {
    QString msg;
    if (worker->error_type == QNetworkReply::NoError) {
        msg = QString("Success! %1 bytes").arg(worker->response.length());
    }
    else {
        msg = "Error: " + worker->error_str;
    }

    

    worker->deleteLater();

    
    emit addPetSignal();
}
void
SWGPetApi::deletePet(qint64 petId, QString* apiKey) {
    QString fullPath;
    fullPath.append(this->host).append(this->basePath).append("/pet/{petId}");

    QString petIdPathParam("{"); petIdPathParam.append("petId").append("}");
    fullPath.replace(petIdPathParam, stringValue(petId));


    HttpRequestWorker *worker = new HttpRequestWorker();
    HttpRequestInput input(fullPath, "DELETE");

    


    // TODO: add header support

    connect(worker,
            &HttpRequestWorker::on_execution_finished,
            this,
            &SWGPetApi::deletePetCallback);

    worker->execute(&input);
}

void
SWGPetApi::deletePetCallback(HttpRequestWorker * worker) {
    QString msg;
    if (worker->error_type == QNetworkReply::NoError) {
        msg = QString("Success! %1 bytes").arg(worker->response.length());
    }
    else {
        msg = "Error: " + worker->error_str;
    }

    

    worker->deleteLater();

    
    emit deletePetSignal();
}
void
SWGPetApi::findPetsByStatus(QList<QString*>* status) {
    QString fullPath;
    fullPath.append(this->host).append(this->basePath).append("/pet/findByStatus");




    if (status->size() > 0) {
      if (QString("csv").indexOf("multi") == 0) {
        foreach(QString* t, *status) {
          if (fullPath.indexOf("?") > 0)
            fullPath.append("&");
          else 
            fullPath.append("?");
          fullPath.append("status=").append(stringValue(t));
        }
      }
      else if (QString("csv").indexOf("ssv") == 0) {
        if (fullPath.indexOf("?") > 0)
          fullPath.append("&");
        else 
          fullPath.append("?");
        fullPath.append("status=");
        qint32 count = 0;
        foreach(QString* t, *status) {
          if (count > 0) {
            fullPath.append(" ");
          }
          fullPath.append(stringValue(t));
        }
      }
      else if (QString("csv").indexOf("tsv") == 0) {
        if (fullPath.indexOf("?") > 0)
          fullPath.append("&");
        else 
          fullPath.append("?");
        fullPath.append("status=");
        qint32 count = 0;
        foreach(QString* t, *status) {
          if (count > 0) {
            fullPath.append("\t");
          }
          fullPath.append(stringValue(t));
        }
      }
    }


    HttpRequestWorker *worker = new HttpRequestWorker();
    HttpRequestInput input(fullPath, "GET");

    



    connect(worker,
            &HttpRequestWorker::on_execution_finished,
            this,
            &SWGPetApi::findPetsByStatusCallback);

    worker->execute(&input);
}

void
SWGPetApi::findPetsByStatusCallback(HttpRequestWorker * worker) {
    QString msg;
    if (worker->error_type == QNetworkReply::NoError) {
        msg = QString("Success! %1 bytes").arg(worker->response.length());
    }
    else {
        msg = "Error: " + worker->error_str;
    }

    
    QList<Pet*>* output = new QList<Pet*>();
    QString json(worker->response);
    QByteArray array (json.toStdString().c_str());
    QJsonDocument doc = QJsonDocument::fromJson(array);
    QJsonArray jsonArray = doc.array();

    foreach(QJsonValue obj, jsonArray) {
        Pet* o = new Pet();
        QJsonObject jv = obj.toObject();
        QJsonObject * ptr = (QJsonObject*)&jv;
        o->fromJsonObject(*ptr);
        output->append(o);
    }

    

    worker->deleteLater();

    emit findPetsByStatusSignal(output);
    
}
void
SWGPetApi::findPetsByTags(QList<QString*>* tags) {
    QString fullPath;
    fullPath.append(this->host).append(this->basePath).append("/pet/findByTags");




    if (tags->size() > 0) {
      if (QString("csv").indexOf("multi") == 0) {
        foreach(QString* t, *tags) {
          if (fullPath.indexOf("?") > 0)
            fullPath.append("&");
          else 
            fullPath.append("?");
          fullPath.append("tags=").append(stringValue(t));
        }
      }
      else if (QString("csv").indexOf("ssv") == 0) {
        if (fullPath.indexOf("?") > 0)
          fullPath.append("&");
        else 
          fullPath.append("?");
        fullPath.append("tags=");
        qint32 count = 0;
        foreach(QString* t, *tags) {
          if (count > 0) {
            fullPath.append(" ");
          }
          fullPath.append(stringValue(t));
        }
      }
      else if (QString("csv").indexOf("tsv") == 0) {
        if (fullPath.indexOf("?") > 0)
          fullPath.append("&");
        else 
          fullPath.append("?");
        fullPath.append("tags=");
        qint32 count = 0;
        foreach(QString* t, *tags) {
          if (count > 0) {
            fullPath.append("\t");
          }
          fullPath.append(stringValue(t));
        }
      }
    }


    HttpRequestWorker *worker = new HttpRequestWorker();
    HttpRequestInput input(fullPath, "GET");

    



    connect(worker,
            &HttpRequestWorker::on_execution_finished,
            this,
            &SWGPetApi::findPetsByTagsCallback);

    worker->execute(&input);
}

void
SWGPetApi::findPetsByTagsCallback(HttpRequestWorker * worker) {
    QString msg;
    if (worker->error_type == QNetworkReply::NoError) {
        msg = QString("Success! %1 bytes").arg(worker->response.length());
    }
    else {
        msg = "Error: " + worker->error_str;
    }

    
    QList<Pet*>* output = new QList<Pet*>();
    QString json(worker->response);
    QByteArray array (json.toStdString().c_str());
    QJsonDocument doc = QJsonDocument::fromJson(array);
    QJsonArray jsonArray = doc.array();

    foreach(QJsonValue obj, jsonArray) {
        Pet* o = new Pet();
        QJsonObject jv = obj.toObject();
        QJsonObject * ptr = (QJsonObject*)&jv;
        o->fromJsonObject(*ptr);
        output->append(o);
    }

    

    worker->deleteLater();

    emit findPetsByTagsSignal(output);
    
}
void
SWGPetApi::getPetById(qint64 petId) {
    QString fullPath;
    fullPath.append(this->host).append(this->basePath).append("/pet/{petId}");

    QString petIdPathParam("{"); petIdPathParam.append("petId").append("}");
    fullPath.replace(petIdPathParam, stringValue(petId));


    HttpRequestWorker *worker = new HttpRequestWorker();
    HttpRequestInput input(fullPath, "GET");

    



    connect(worker,
            &HttpRequestWorker::on_execution_finished,
            this,
            &SWGPetApi::getPetByIdCallback);

    worker->execute(&input);
}

void
SWGPetApi::getPetByIdCallback(HttpRequestWorker * worker) {
    QString msg;
    if (worker->error_type == QNetworkReply::NoError) {
        msg = QString("Success! %1 bytes").arg(worker->response.length());
    }
    else {
        msg = "Error: " + worker->error_str;
    }

    
        QString json(worker->response);
    Pet* output = static_cast<Pet*>(create(json, QString("Pet")));
    

    worker->deleteLater();

    emit getPetByIdSignal(output);
    
}
void
SWGPetApi::updatePet(Pet body) {
    QString fullPath;
    fullPath.append(this->host).append(this->basePath).append("/pet");



    HttpRequestWorker *worker = new HttpRequestWorker();
    HttpRequestInput input(fullPath, "PUT");

    
    QString output = body.asJson();
    input.request_body.append(output);
    


    connect(worker,
            &HttpRequestWorker::on_execution_finished,
            this,
            &SWGPetApi::updatePetCallback);

    worker->execute(&input);
}

void
SWGPetApi::updatePetCallback(HttpRequestWorker * worker) {
    QString msg;
    if (worker->error_type == QNetworkReply::NoError) {
        msg = QString("Success! %1 bytes").arg(worker->response.length());
    }
    else {
        msg = "Error: " + worker->error_str;
    }

    

    worker->deleteLater();

    
    emit updatePetSignal();
}
void
SWGPetApi::updatePetWithForm(qint64 petId, QString* name, QString* status) {
    QString fullPath;
    fullPath.append(this->host).append(this->basePath).append("/pet/{petId}");

    QString petIdPathParam("{"); petIdPathParam.append("petId").append("}");
    fullPath.replace(petIdPathParam, stringValue(petId));


    HttpRequestWorker *worker = new HttpRequestWorker();
    HttpRequestInput input(fullPath, "POST");

    if (name != nullptr) {
        input.add_var("name", *name);
    }
if (status != nullptr) {
        input.add_var("status", *status);
    }




    connect(worker,
            &HttpRequestWorker::on_execution_finished,
            this,
            &SWGPetApi::updatePetWithFormCallback);

    worker->execute(&input);
}

void
SWGPetApi::updatePetWithFormCallback(HttpRequestWorker * worker) {
    QString msg;
    if (worker->error_type == QNetworkReply::NoError) {
        msg = QString("Success! %1 bytes").arg(worker->response.length());
    }
    else {
        msg = "Error: " + worker->error_str;
    }

    

    worker->deleteLater();

    
    emit updatePetWithFormSignal();
}
void
SWGPetApi::uploadFile(qint64 petId, QString* additionalMetadata, SWGHttpRequestInputFileElement* file) {
    QString fullPath;
    fullPath.append(this->host).append(this->basePath).append("/pet/{petId}/uploadImage");

    QString petIdPathParam("{"); petIdPathParam.append("petId").append("}");
    fullPath.replace(petIdPathParam, stringValue(petId));


    HttpRequestWorker *worker = new HttpRequestWorker();
    HttpRequestInput input(fullPath, "POST");

<<<<<<< HEAD
    if (additionalMetadata != NULL) {
        input.add_var("additionalMetadata", *additionalMetadata);
=======
    if (additional_metadata != nullptr) {
        input.add_var("additionalMetadata", *additional_metadata);
>>>>>>> 92c474b2
    }
if (file != nullptr) {
        input.add_file("file", (*file).local_filename, (*file).request_filename, (*file).mime_type);
    }




    connect(worker,
            &HttpRequestWorker::on_execution_finished,
            this,
            &SWGPetApi::uploadFileCallback);

    worker->execute(&input);
}

void
SWGPetApi::uploadFileCallback(HttpRequestWorker * worker) {
    QString msg;
    if (worker->error_type == QNetworkReply::NoError) {
        msg = QString("Success! %1 bytes").arg(worker->response.length());
    }
    else {
        msg = "Error: " + worker->error_str;
    }

    
        QString json(worker->response);
    ApiResponse* output = static_cast<ApiResponse*>(create(json, QString("ApiResponse")));
    

    worker->deleteLater();

    emit uploadFileSignal(output);
    
}
} /* namespace Swagger */<|MERGE_RESOLUTION|>--- conflicted
+++ resolved
@@ -40,7 +40,7 @@
 }
 
 void
-SWGPetApi::addPet(Pet body) {
+SWGPetApi::addPet(SWGPet body) {
     QString fullPath;
     fullPath.append(this->host).append(this->basePath).append("/pet");
 
@@ -81,12 +81,12 @@
     emit addPetSignal();
 }
 void
-SWGPetApi::deletePet(qint64 petId, QString* apiKey) {
+SWGPetApi::deletePet(qint64 pet_id, QString* api_key) {
     QString fullPath;
     fullPath.append(this->host).append(this->basePath).append("/pet/{petId}");
 
-    QString petIdPathParam("{"); petIdPathParam.append("petId").append("}");
-    fullPath.replace(petIdPathParam, stringValue(petId));
+    QString pet_idPathParam("{"); pet_idPathParam.append("petId").append("}");
+    fullPath.replace(pet_idPathParam, stringValue(pet_id));
 
 
     HttpRequestWorker *worker = new HttpRequestWorker();
@@ -197,14 +197,14 @@
     }
 
     
-    QList<Pet*>* output = new QList<Pet*>();
+    QList<SWGPet*>* output = new QList<SWGPet*>();
     QString json(worker->response);
     QByteArray array (json.toStdString().c_str());
     QJsonDocument doc = QJsonDocument::fromJson(array);
     QJsonArray jsonArray = doc.array();
 
     foreach(QJsonValue obj, jsonArray) {
-        Pet* o = new Pet();
+        SWGPet* o = new SWGPet();
         QJsonObject jv = obj.toObject();
         QJsonObject * ptr = (QJsonObject*)&jv;
         o->fromJsonObject(*ptr);
@@ -293,14 +293,14 @@
     }
 
     
-    QList<Pet*>* output = new QList<Pet*>();
+    QList<SWGPet*>* output = new QList<SWGPet*>();
     QString json(worker->response);
     QByteArray array (json.toStdString().c_str());
     QJsonDocument doc = QJsonDocument::fromJson(array);
     QJsonArray jsonArray = doc.array();
 
     foreach(QJsonValue obj, jsonArray) {
-        Pet* o = new Pet();
+        SWGPet* o = new SWGPet();
         QJsonObject jv = obj.toObject();
         QJsonObject * ptr = (QJsonObject*)&jv;
         o->fromJsonObject(*ptr);
@@ -315,12 +315,12 @@
     
 }
 void
-SWGPetApi::getPetById(qint64 petId) {
+SWGPetApi::getPetById(qint64 pet_id) {
     QString fullPath;
     fullPath.append(this->host).append(this->basePath).append("/pet/{petId}");
 
-    QString petIdPathParam("{"); petIdPathParam.append("petId").append("}");
-    fullPath.replace(petIdPathParam, stringValue(petId));
+    QString pet_idPathParam("{"); pet_idPathParam.append("petId").append("}");
+    fullPath.replace(pet_idPathParam, stringValue(pet_id));
 
 
     HttpRequestWorker *worker = new HttpRequestWorker();
@@ -350,7 +350,7 @@
 
     
         QString json(worker->response);
-    Pet* output = static_cast<Pet*>(create(json, QString("Pet")));
+    SWGPet* output = static_cast<SWGPet*>(create(json, QString("SWGPet")));
     
 
     worker->deleteLater();
@@ -359,7 +359,7 @@
     
 }
 void
-SWGPetApi::updatePet(Pet body) {
+SWGPetApi::updatePet(SWGPet body) {
     QString fullPath;
     fullPath.append(this->host).append(this->basePath).append("/pet");
 
@@ -400,12 +400,12 @@
     emit updatePetSignal();
 }
 void
-SWGPetApi::updatePetWithForm(qint64 petId, QString* name, QString* status) {
+SWGPetApi::updatePetWithForm(qint64 pet_id, QString* name, QString* status) {
     QString fullPath;
     fullPath.append(this->host).append(this->basePath).append("/pet/{petId}");
 
-    QString petIdPathParam("{"); petIdPathParam.append("petId").append("}");
-    fullPath.replace(petIdPathParam, stringValue(petId));
+    QString pet_idPathParam("{"); pet_idPathParam.append("petId").append("}");
+    fullPath.replace(pet_idPathParam, stringValue(pet_id));
 
 
     HttpRequestWorker *worker = new HttpRequestWorker();
@@ -447,24 +447,19 @@
     emit updatePetWithFormSignal();
 }
 void
-SWGPetApi::uploadFile(qint64 petId, QString* additionalMetadata, SWGHttpRequestInputFileElement* file) {
+SWGPetApi::uploadFile(qint64 pet_id, QString* additional_metadata, SWGHttpRequestInputFileElement* file) {
     QString fullPath;
     fullPath.append(this->host).append(this->basePath).append("/pet/{petId}/uploadImage");
 
-    QString petIdPathParam("{"); petIdPathParam.append("petId").append("}");
-    fullPath.replace(petIdPathParam, stringValue(petId));
+    QString pet_idPathParam("{"); pet_idPathParam.append("petId").append("}");
+    fullPath.replace(pet_idPathParam, stringValue(pet_id));
 
 
     HttpRequestWorker *worker = new HttpRequestWorker();
     HttpRequestInput input(fullPath, "POST");
 
-<<<<<<< HEAD
-    if (additionalMetadata != NULL) {
-        input.add_var("additionalMetadata", *additionalMetadata);
-=======
     if (additional_metadata != nullptr) {
         input.add_var("additionalMetadata", *additional_metadata);
->>>>>>> 92c474b2
     }
 if (file != nullptr) {
         input.add_file("file", (*file).local_filename, (*file).request_filename, (*file).mime_type);
@@ -493,7 +488,7 @@
 
     
         QString json(worker->response);
-    ApiResponse* output = static_cast<ApiResponse*>(create(json, QString("ApiResponse")));
+    SWGApiResponse* output = static_cast<SWGApiResponse*>(create(json, QString("SWGApiResponse")));
     
 
     worker->deleteLater();
