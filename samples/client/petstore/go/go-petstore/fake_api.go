/* 
 * Swagger Petstore
 *
 * This spec is mainly for testing Petstore server and contains fake endpoints, models. Please do not use this for any other purpose. Special characters: \" \\
 *
 * OpenAPI spec version: 1.0.0
 * Contact: apiteam@swagger.io
 * Generated by: https://github.com/swagger-api/swagger-codegen.git
 */

package petstore

import (
	"net/url"
	"net/http"
	"strings"
	"golang.org/x/net/context"
	"time"
	"encoding/json"
)

// Linger please
var (
	_ context.Context
)

type FakeApiService service


/* FakeApiService To test \&quot;client\&quot; model
 To test \&quot;client\&quot; model

<<<<<<< HEAD
 @param body client model
 @return Client*/
func (a *FakeApiService) TestClientModel(body Client) (Client,  *http.Response, error) {
	var (
		localVarHttpMethod = strings.ToUpper("Patch")
		localVarPostBody interface{}
		localVarFileName string
		localVarFileBytes []byte
	 	successPayload  Client
	)
=======
/**
 * 
 * Test serialization of outer boolean types
 *
 * @param body Input boolean as post body
 * @return *OuterBoolean
 */
func (a FakeApi) FakeOuterBooleanSerialize(body OuterBoolean) (*OuterBoolean, *APIResponse, error) {

	var localVarHttpMethod = strings.ToUpper("Post")
	// create path and map variables
	localVarPath := a.Configuration.BasePath + "/fake/outer/boolean"

	localVarHeaderParams := make(map[string]string)
	localVarQueryParams := url.Values{}
	localVarFormParams := make(map[string]string)
	var localVarPostBody interface{}
	var localVarFileName string
	var localVarFileBytes []byte
	// add default headers if any
	for key := range a.Configuration.DefaultHeader {
		localVarHeaderParams[key] = a.Configuration.DefaultHeader[key]
	}

	// to determine the Content-Type header
	localVarHttpContentTypes := []string{  }

	// set Content-Type header
	localVarHttpContentType := a.Configuration.APIClient.SelectHeaderContentType(localVarHttpContentTypes)
	if localVarHttpContentType != "" {
		localVarHeaderParams["Content-Type"] = localVarHttpContentType
	}
	// to determine the Accept header
	localVarHttpHeaderAccepts := []string{
		}

	// set Accept header
	localVarHttpHeaderAccept := a.Configuration.APIClient.SelectHeaderAccept(localVarHttpHeaderAccepts)
	if localVarHttpHeaderAccept != "" {
		localVarHeaderParams["Accept"] = localVarHttpHeaderAccept
	}
	// body params
	localVarPostBody = &body
	var successPayload = new(OuterBoolean)
	localVarHttpResponse, err := a.Configuration.APIClient.CallAPI(localVarPath, localVarHttpMethod, localVarPostBody, localVarHeaderParams, localVarQueryParams, localVarFormParams, localVarFileName, localVarFileBytes)

	var localVarURL, _ = url.Parse(localVarPath)
	localVarURL.RawQuery = localVarQueryParams.Encode()
	var localVarAPIResponse = &APIResponse{Operation: "FakeOuterBooleanSerialize", Method: localVarHttpMethod, RequestURL: localVarURL.String()}
	if localVarHttpResponse != nil {
		localVarAPIResponse.Response = localVarHttpResponse.RawResponse
		localVarAPIResponse.Payload = localVarHttpResponse.Body()
	}

	if err != nil {
		return successPayload, localVarAPIResponse, err
	}
	err = json.Unmarshal(localVarHttpResponse.Body(), &successPayload)
	return successPayload, localVarAPIResponse, err
}

/**
 * 
 * Test serialization of object with outer number type
 *
 * @param body Input composite as post body
 * @return *OuterComposite
 */
func (a FakeApi) FakeOuterCompositeSerialize(body OuterComposite) (*OuterComposite, *APIResponse, error) {

	var localVarHttpMethod = strings.ToUpper("Post")
	// create path and map variables
	localVarPath := a.Configuration.BasePath + "/fake/outer/composite"

	localVarHeaderParams := make(map[string]string)
	localVarQueryParams := url.Values{}
	localVarFormParams := make(map[string]string)
	var localVarPostBody interface{}
	var localVarFileName string
	var localVarFileBytes []byte
	// add default headers if any
	for key := range a.Configuration.DefaultHeader {
		localVarHeaderParams[key] = a.Configuration.DefaultHeader[key]
	}

	// to determine the Content-Type header
	localVarHttpContentTypes := []string{  }

	// set Content-Type header
	localVarHttpContentType := a.Configuration.APIClient.SelectHeaderContentType(localVarHttpContentTypes)
	if localVarHttpContentType != "" {
		localVarHeaderParams["Content-Type"] = localVarHttpContentType
	}
	// to determine the Accept header
	localVarHttpHeaderAccepts := []string{
		}

	// set Accept header
	localVarHttpHeaderAccept := a.Configuration.APIClient.SelectHeaderAccept(localVarHttpHeaderAccepts)
	if localVarHttpHeaderAccept != "" {
		localVarHeaderParams["Accept"] = localVarHttpHeaderAccept
	}
	// body params
	localVarPostBody = &body
	var successPayload = new(OuterComposite)
	localVarHttpResponse, err := a.Configuration.APIClient.CallAPI(localVarPath, localVarHttpMethod, localVarPostBody, localVarHeaderParams, localVarQueryParams, localVarFormParams, localVarFileName, localVarFileBytes)

	var localVarURL, _ = url.Parse(localVarPath)
	localVarURL.RawQuery = localVarQueryParams.Encode()
	var localVarAPIResponse = &APIResponse{Operation: "FakeOuterCompositeSerialize", Method: localVarHttpMethod, RequestURL: localVarURL.String()}
	if localVarHttpResponse != nil {
		localVarAPIResponse.Response = localVarHttpResponse.RawResponse
		localVarAPIResponse.Payload = localVarHttpResponse.Body()
	}

	if err != nil {
		return successPayload, localVarAPIResponse, err
	}
	err = json.Unmarshal(localVarHttpResponse.Body(), &successPayload)
	return successPayload, localVarAPIResponse, err
}

/**
 * 
 * Test serialization of outer number types
 *
 * @param body Input number as post body
 * @return *OuterNumber
 */
func (a FakeApi) FakeOuterNumberSerialize(body OuterNumber) (*OuterNumber, *APIResponse, error) {

	var localVarHttpMethod = strings.ToUpper("Post")
	// create path and map variables
	localVarPath := a.Configuration.BasePath + "/fake/outer/number"

	localVarHeaderParams := make(map[string]string)
	localVarQueryParams := url.Values{}
	localVarFormParams := make(map[string]string)
	var localVarPostBody interface{}
	var localVarFileName string
	var localVarFileBytes []byte
	// add default headers if any
	for key := range a.Configuration.DefaultHeader {
		localVarHeaderParams[key] = a.Configuration.DefaultHeader[key]
	}

	// to determine the Content-Type header
	localVarHttpContentTypes := []string{  }

	// set Content-Type header
	localVarHttpContentType := a.Configuration.APIClient.SelectHeaderContentType(localVarHttpContentTypes)
	if localVarHttpContentType != "" {
		localVarHeaderParams["Content-Type"] = localVarHttpContentType
	}
	// to determine the Accept header
	localVarHttpHeaderAccepts := []string{
		}

	// set Accept header
	localVarHttpHeaderAccept := a.Configuration.APIClient.SelectHeaderAccept(localVarHttpHeaderAccepts)
	if localVarHttpHeaderAccept != "" {
		localVarHeaderParams["Accept"] = localVarHttpHeaderAccept
	}
	// body params
	localVarPostBody = &body
	var successPayload = new(OuterNumber)
	localVarHttpResponse, err := a.Configuration.APIClient.CallAPI(localVarPath, localVarHttpMethod, localVarPostBody, localVarHeaderParams, localVarQueryParams, localVarFormParams, localVarFileName, localVarFileBytes)

	var localVarURL, _ = url.Parse(localVarPath)
	localVarURL.RawQuery = localVarQueryParams.Encode()
	var localVarAPIResponse = &APIResponse{Operation: "FakeOuterNumberSerialize", Method: localVarHttpMethod, RequestURL: localVarURL.String()}
	if localVarHttpResponse != nil {
		localVarAPIResponse.Response = localVarHttpResponse.RawResponse
		localVarAPIResponse.Payload = localVarHttpResponse.Body()
	}

	if err != nil {
		return successPayload, localVarAPIResponse, err
	}
	err = json.Unmarshal(localVarHttpResponse.Body(), &successPayload)
	return successPayload, localVarAPIResponse, err
}

/**
 * 
 * Test serialization of outer string types
 *
 * @param body Input string as post body
 * @return *OuterString
 */
func (a FakeApi) FakeOuterStringSerialize(body OuterString) (*OuterString, *APIResponse, error) {

	var localVarHttpMethod = strings.ToUpper("Post")
	// create path and map variables
	localVarPath := a.Configuration.BasePath + "/fake/outer/string"

	localVarHeaderParams := make(map[string]string)
	localVarQueryParams := url.Values{}
	localVarFormParams := make(map[string]string)
	var localVarPostBody interface{}
	var localVarFileName string
	var localVarFileBytes []byte
	// add default headers if any
	for key := range a.Configuration.DefaultHeader {
		localVarHeaderParams[key] = a.Configuration.DefaultHeader[key]
	}

	// to determine the Content-Type header
	localVarHttpContentTypes := []string{  }

	// set Content-Type header
	localVarHttpContentType := a.Configuration.APIClient.SelectHeaderContentType(localVarHttpContentTypes)
	if localVarHttpContentType != "" {
		localVarHeaderParams["Content-Type"] = localVarHttpContentType
	}
	// to determine the Accept header
	localVarHttpHeaderAccepts := []string{
		}

	// set Accept header
	localVarHttpHeaderAccept := a.Configuration.APIClient.SelectHeaderAccept(localVarHttpHeaderAccepts)
	if localVarHttpHeaderAccept != "" {
		localVarHeaderParams["Accept"] = localVarHttpHeaderAccept
	}
	// body params
	localVarPostBody = &body
	var successPayload = new(OuterString)
	localVarHttpResponse, err := a.Configuration.APIClient.CallAPI(localVarPath, localVarHttpMethod, localVarPostBody, localVarHeaderParams, localVarQueryParams, localVarFormParams, localVarFileName, localVarFileBytes)

	var localVarURL, _ = url.Parse(localVarPath)
	localVarURL.RawQuery = localVarQueryParams.Encode()
	var localVarAPIResponse = &APIResponse{Operation: "FakeOuterStringSerialize", Method: localVarHttpMethod, RequestURL: localVarURL.String()}
	if localVarHttpResponse != nil {
		localVarAPIResponse.Response = localVarHttpResponse.RawResponse
		localVarAPIResponse.Payload = localVarHttpResponse.Body()
	}

	if err != nil {
		return successPayload, localVarAPIResponse, err
	}
	err = json.Unmarshal(localVarHttpResponse.Body(), &successPayload)
	return successPayload, localVarAPIResponse, err
}

/**
 * To test \&quot;client\&quot; model
 * To test \&quot;client\&quot; model
 *
 * @param body client model
 * @return *Client
 */
func (a FakeApi) TestClientModel(body Client) (*Client, *APIResponse, error) {
>>>>>>> a6b7f60a

	// create path and map variables
	localVarPath := a.client.cfg.BasePath + "/fake"

	localVarHeaderParams := make(map[string]string)
	localVarQueryParams := url.Values{}
	localVarFormParams := url.Values{}


	// to determine the Content-Type header
	localVarHttpContentTypes := []string{ "application/json",  }

	// set Content-Type header
	localVarHttpContentType := selectHeaderContentType(localVarHttpContentTypes)
	if localVarHttpContentType != "" {
		localVarHeaderParams["Content-Type"] = localVarHttpContentType
	}

	// to determine the Accept header
	localVarHttpHeaderAccepts := []string{
		"application/json",
		}

	// set Accept header
	localVarHttpHeaderAccept := selectHeaderAccept(localVarHttpHeaderAccepts)
	if localVarHttpHeaderAccept != "" {
		localVarHeaderParams["Accept"] = localVarHttpHeaderAccept
	}
	// body params
	localVarPostBody = &body
	r, err := a.client.prepareRequest(nil, localVarPath, localVarHttpMethod, localVarPostBody, localVarHeaderParams, localVarQueryParams, localVarFormParams, localVarFileName, localVarFileBytes)
	if err != nil {
		return successPayload, nil, err
	}

	 localVarHttpResponse, err := a.client.callAPI(r)
	 if err != nil || localVarHttpResponse == nil {
		  return successPayload, localVarHttpResponse, err
	 }
	 defer localVarHttpResponse.Body.Close()
	 if localVarHttpResponse.StatusCode >= 300 {
		return successPayload, localVarHttpResponse, reportError(localVarHttpResponse.Status)
	 }
	
	if err = json.NewDecoder(localVarHttpResponse.Body).Decode(&successPayload); err != nil {
	 	return successPayload, localVarHttpResponse, err
	}


	return successPayload, localVarHttpResponse, err
}

/* FakeApiService Fake endpoint for testing various parameters 假端點 偽のエンドポイント 가짜 엔드 포인트 
 Fake endpoint for testing various parameters 假端點 偽のエンドポイント 가짜 엔드 포인트 
 * @param ctx context.Context Authentication Context 
 @param number None
 @param double None
 @param patternWithoutDelimiter None
 @param byte_ None
 @param optional (nil or map[string]interface{}) with one or more of:
     @param "integer" (int32) None
     @param "int32_" (int32) None
     @param "int64_" (int64) None
     @param "float" (float32) None
     @param "string_" (string) None
     @param "binary" (string) None
     @param "date" (string) None
     @param "dateTime" (time.Time) None
     @param "password" (string) None
     @param "callback" (string) None
 @return */
func (a *FakeApiService) TestEndpointParameters(ctx context.Context, number float32, double float64, patternWithoutDelimiter string, byte_ string, localVarOptionals map[string]interface{}) ( *http.Response, error) {
	var (
		localVarHttpMethod = strings.ToUpper("Post")
		localVarPostBody interface{}
		localVarFileName string
		localVarFileBytes []byte
	)

	// create path and map variables
	localVarPath := a.client.cfg.BasePath + "/fake"

	localVarHeaderParams := make(map[string]string)
	localVarQueryParams := url.Values{}
	localVarFormParams := url.Values{}

	if number < 32.1 {
			return nil, reportError("number must be greater than 32.1")
	}
	if number > 543.2 {
			return nil, reportError("number must be less than 543.2")
	}
	if double < 67.8 {
			return nil, reportError("double must be greater than 67.8")
	}
	if double > 123.4 {
			return nil, reportError("double must be less than 123.4")
	}
	if err := typeCheckParameter(localVarOptionals["integer"], "int32", "integer"); err != nil {
		return nil, err
	}
	if err := typeCheckParameter(localVarOptionals["int32_"], "int32", "int32_"); err != nil {
		return nil, err
	}
	if err := typeCheckParameter(localVarOptionals["int64_"], "int64", "int64_"); err != nil {
		return nil, err
	}
	if err := typeCheckParameter(localVarOptionals["float"], "float32", "float"); err != nil {
		return nil, err
	}
	if err := typeCheckParameter(localVarOptionals["string_"], "string", "string_"); err != nil {
		return nil, err
	}
	if err := typeCheckParameter(localVarOptionals["binary"], "string", "binary"); err != nil {
		return nil, err
	}
	if err := typeCheckParameter(localVarOptionals["date"], "string", "date"); err != nil {
		return nil, err
	}
	if err := typeCheckParameter(localVarOptionals["dateTime"], "time.Time", "dateTime"); err != nil {
		return nil, err
	}
	if err := typeCheckParameter(localVarOptionals["password"], "string", "password"); err != nil {
		return nil, err
	}
	if err := typeCheckParameter(localVarOptionals["callback"], "string", "callback"); err != nil {
		return nil, err
	}

	// to determine the Content-Type header
	localVarHttpContentTypes := []string{ "application/xml; charset=utf-8", "application/json; charset=utf-8",  }

	// set Content-Type header
	localVarHttpContentType := selectHeaderContentType(localVarHttpContentTypes)
	if localVarHttpContentType != "" {
		localVarHeaderParams["Content-Type"] = localVarHttpContentType
	}

	// to determine the Accept header
	localVarHttpHeaderAccepts := []string{
		"application/xml; charset=utf-8",
		"application/json; charset=utf-8",
		}

	// set Accept header
	localVarHttpHeaderAccept := selectHeaderAccept(localVarHttpHeaderAccepts)
	if localVarHttpHeaderAccept != "" {
		localVarHeaderParams["Accept"] = localVarHttpHeaderAccept
	}
	if localVarTempParam, localVarOk := localVarOptionals["integer"].(int32); localVarOk {
		localVarFormParams.Add("integer", parameterToString(localVarTempParam, ""))
	}
	if localVarTempParam, localVarOk := localVarOptionals["int32_"].(int32); localVarOk {
		localVarFormParams.Add("int32", parameterToString(localVarTempParam, ""))
	}
	if localVarTempParam, localVarOk := localVarOptionals["int64_"].(int64); localVarOk {
		localVarFormParams.Add("int64", parameterToString(localVarTempParam, ""))
	}
	localVarFormParams.Add("number", parameterToString(number, ""))
	if localVarTempParam, localVarOk := localVarOptionals["float"].(float32); localVarOk {
		localVarFormParams.Add("float", parameterToString(localVarTempParam, ""))
	}
	localVarFormParams.Add("double", parameterToString(double, ""))
	if localVarTempParam, localVarOk := localVarOptionals["string_"].(string); localVarOk {
		localVarFormParams.Add("string", parameterToString(localVarTempParam, ""))
	}
	localVarFormParams.Add("pattern_without_delimiter", parameterToString(patternWithoutDelimiter, ""))
	localVarFormParams.Add("byte", parameterToString(byte_, ""))
	if localVarTempParam, localVarOk := localVarOptionals["binary"].(string); localVarOk {
		localVarFormParams.Add("binary", parameterToString(localVarTempParam, ""))
	}
	if localVarTempParam, localVarOk := localVarOptionals["date"].(string); localVarOk {
		localVarFormParams.Add("date", parameterToString(localVarTempParam, ""))
	}
	if localVarTempParam, localVarOk := localVarOptionals["dateTime"].(time.Time); localVarOk {
		localVarFormParams.Add("dateTime", parameterToString(localVarTempParam, ""))
	}
	if localVarTempParam, localVarOk := localVarOptionals["password"].(string); localVarOk {
		localVarFormParams.Add("password", parameterToString(localVarTempParam, ""))
	}
	if localVarTempParam, localVarOk := localVarOptionals["callback"].(string); localVarOk {
		localVarFormParams.Add("callback", parameterToString(localVarTempParam, ""))
	}
	r, err := a.client.prepareRequest(ctx, localVarPath, localVarHttpMethod, localVarPostBody, localVarHeaderParams, localVarQueryParams, localVarFormParams, localVarFileName, localVarFileBytes)
	if err != nil {
		return nil, err
	}

	 localVarHttpResponse, err := a.client.callAPI(r)
	 if err != nil || localVarHttpResponse == nil {
		  return localVarHttpResponse, err
	 }
	 defer localVarHttpResponse.Body.Close()
	 if localVarHttpResponse.StatusCode >= 300 {
		return localVarHttpResponse, reportError(localVarHttpResponse.Status)
	 }

	return localVarHttpResponse, err
}

/* FakeApiService To test enum parameters
 To test enum parameters

 @param optional (nil or map[string]interface{}) with one or more of:
     @param "enumFormStringArray" ([]string) Form parameter enum test (string array)
     @param "enumFormString" (string) Form parameter enum test (string)
     @param "enumHeaderStringArray" ([]string) Header parameter enum test (string array)
     @param "enumHeaderString" (string) Header parameter enum test (string)
     @param "enumQueryStringArray" ([]string) Query parameter enum test (string array)
     @param "enumQueryString" (string) Query parameter enum test (string)
     @param "enumQueryInteger" (int32) Query parameter enum test (double)
     @param "enumQueryDouble" (float64) Query parameter enum test (double)
 @return */
func (a *FakeApiService) TestEnumParameters(localVarOptionals map[string]interface{}) ( *http.Response, error) {
	var (
		localVarHttpMethod = strings.ToUpper("Get")
		localVarPostBody interface{}
		localVarFileName string
		localVarFileBytes []byte
	)

	// create path and map variables
	localVarPath := a.client.cfg.BasePath + "/fake"

	localVarHeaderParams := make(map[string]string)
	localVarQueryParams := url.Values{}
	localVarFormParams := url.Values{}

	if err := typeCheckParameter(localVarOptionals["enumFormString"], "string", "enumFormString"); err != nil {
		return nil, err
	}
	if err := typeCheckParameter(localVarOptionals["enumHeaderString"], "string", "enumHeaderString"); err != nil {
		return nil, err
	}
	if err := typeCheckParameter(localVarOptionals["enumQueryString"], "string", "enumQueryString"); err != nil {
		return nil, err
	}
	if err := typeCheckParameter(localVarOptionals["enumQueryInteger"], "int32", "enumQueryInteger"); err != nil {
		return nil, err
	}
	if err := typeCheckParameter(localVarOptionals["enumQueryDouble"], "float64", "enumQueryDouble"); err != nil {
		return nil, err
	}

	if localVarTempParam, localVarOk := localVarOptionals["enumQueryStringArray"].([]string); localVarOk {
		localVarQueryParams.Add("enum_query_string_array", parameterToString(localVarTempParam, "csv"))
	}
	if localVarTempParam, localVarOk := localVarOptionals["enumQueryString"].(string); localVarOk {
		localVarQueryParams.Add("enum_query_string", parameterToString(localVarTempParam, ""))
	}
	if localVarTempParam, localVarOk := localVarOptionals["enumQueryInteger"].(int32); localVarOk {
		localVarQueryParams.Add("enum_query_integer", parameterToString(localVarTempParam, ""))
	}
	// to determine the Content-Type header
	localVarHttpContentTypes := []string{ "*/*",  }

	// set Content-Type header
	localVarHttpContentType := selectHeaderContentType(localVarHttpContentTypes)
	if localVarHttpContentType != "" {
		localVarHeaderParams["Content-Type"] = localVarHttpContentType
	}

	// to determine the Accept header
	localVarHttpHeaderAccepts := []string{
		"*/*",
		}

	// set Accept header
	localVarHttpHeaderAccept := selectHeaderAccept(localVarHttpHeaderAccepts)
	if localVarHttpHeaderAccept != "" {
		localVarHeaderParams["Accept"] = localVarHttpHeaderAccept
	}
	if localVarTempParam, localVarOk := localVarOptionals["enumHeaderStringArray"].([]string); localVarOk {
		localVarHeaderParams["enum_header_string_array"] = parameterToString(localVarTempParam, "csv")
	}
	if localVarTempParam, localVarOk := localVarOptionals["enumHeaderString"].(string); localVarOk {
		localVarHeaderParams["enum_header_string"] = parameterToString(localVarTempParam, "")
	}
	if localVarTempParam, localVarOk := localVarOptionals["enumFormStringArray"].([]string); localVarOk {
		localVarFormParams.Add("enum_form_string_array", parameterToString(localVarTempParam, "csv"))
	}
	if localVarTempParam, localVarOk := localVarOptionals["enumFormString"].(string); localVarOk {
		localVarFormParams.Add("enum_form_string", parameterToString(localVarTempParam, ""))
	}
	if localVarTempParam, localVarOk := localVarOptionals["enumQueryDouble"].(float64); localVarOk {
		localVarFormParams.Add("enum_query_double", parameterToString(localVarTempParam, ""))
	}
	r, err := a.client.prepareRequest(nil, localVarPath, localVarHttpMethod, localVarPostBody, localVarHeaderParams, localVarQueryParams, localVarFormParams, localVarFileName, localVarFileBytes)
	if err != nil {
		return nil, err
	}

	 localVarHttpResponse, err := a.client.callAPI(r)
	 if err != nil || localVarHttpResponse == nil {
		  return localVarHttpResponse, err
	 }
	 defer localVarHttpResponse.Body.Close()
	 if localVarHttpResponse.StatusCode >= 300 {
		return localVarHttpResponse, reportError(localVarHttpResponse.Status)
	 }

	return localVarHttpResponse, err
}
<|MERGE_RESOLUTION|>--- conflicted
+++ resolved
@@ -27,10 +27,277 @@
 type FakeApiService service
 
 
+/* FakeApiService 
+ Test serialization of outer boolean types
+
+ @param optional (nil or map[string]interface{}) with one or more of:
+     @param "body" (OuterBoolean) Input boolean as post body
+ @return OuterBoolean*/
+func (a *FakeApiService) FakeOuterBooleanSerialize(localVarOptionals map[string]interface{}) (OuterBoolean,  *http.Response, error) {
+	var (
+		localVarHttpMethod = strings.ToUpper("Post")
+		localVarPostBody interface{}
+		localVarFileName string
+		localVarFileBytes []byte
+	 	successPayload  OuterBoolean
+	)
+
+	// create path and map variables
+	localVarPath := a.client.cfg.BasePath + "/fake/outer/boolean"
+
+	localVarHeaderParams := make(map[string]string)
+	localVarQueryParams := url.Values{}
+	localVarFormParams := url.Values{}
+
+
+	// to determine the Content-Type header
+	localVarHttpContentTypes := []string{  }
+
+	// set Content-Type header
+	localVarHttpContentType := selectHeaderContentType(localVarHttpContentTypes)
+	if localVarHttpContentType != "" {
+		localVarHeaderParams["Content-Type"] = localVarHttpContentType
+	}
+
+	// to determine the Accept header
+	localVarHttpHeaderAccepts := []string{
+		}
+
+	// set Accept header
+	localVarHttpHeaderAccept := selectHeaderAccept(localVarHttpHeaderAccepts)
+	if localVarHttpHeaderAccept != "" {
+		localVarHeaderParams["Accept"] = localVarHttpHeaderAccept
+	}
+	// body params
+	if localVarTempParam, localVarOk := localVarOptionals["body"].(OuterBoolean); localVarOk {
+		localVarPostBody = &localVarTempParam
+	}
+	r, err := a.client.prepareRequest(nil, localVarPath, localVarHttpMethod, localVarPostBody, localVarHeaderParams, localVarQueryParams, localVarFormParams, localVarFileName, localVarFileBytes)
+	if err != nil {
+		return successPayload, nil, err
+	}
+
+	 localVarHttpResponse, err := a.client.callAPI(r)
+	 if err != nil || localVarHttpResponse == nil {
+		  return successPayload, localVarHttpResponse, err
+	 }
+	 defer localVarHttpResponse.Body.Close()
+	 if localVarHttpResponse.StatusCode >= 300 {
+		return successPayload, localVarHttpResponse, reportError(localVarHttpResponse.Status)
+	 }
+	
+	if err = json.NewDecoder(localVarHttpResponse.Body).Decode(&successPayload); err != nil {
+	 	return successPayload, localVarHttpResponse, err
+	}
+
+
+	return successPayload, localVarHttpResponse, err
+}
+
+/* FakeApiService 
+ Test serialization of object with outer number type
+
+ @param optional (nil or map[string]interface{}) with one or more of:
+     @param "body" (OuterComposite) Input composite as post body
+ @return OuterComposite*/
+func (a *FakeApiService) FakeOuterCompositeSerialize(localVarOptionals map[string]interface{}) (OuterComposite,  *http.Response, error) {
+	var (
+		localVarHttpMethod = strings.ToUpper("Post")
+		localVarPostBody interface{}
+		localVarFileName string
+		localVarFileBytes []byte
+	 	successPayload  OuterComposite
+	)
+
+	// create path and map variables
+	localVarPath := a.client.cfg.BasePath + "/fake/outer/composite"
+
+	localVarHeaderParams := make(map[string]string)
+	localVarQueryParams := url.Values{}
+	localVarFormParams := url.Values{}
+
+
+	// to determine the Content-Type header
+	localVarHttpContentTypes := []string{  }
+
+	// set Content-Type header
+	localVarHttpContentType := selectHeaderContentType(localVarHttpContentTypes)
+	if localVarHttpContentType != "" {
+		localVarHeaderParams["Content-Type"] = localVarHttpContentType
+	}
+
+	// to determine the Accept header
+	localVarHttpHeaderAccepts := []string{
+		}
+
+	// set Accept header
+	localVarHttpHeaderAccept := selectHeaderAccept(localVarHttpHeaderAccepts)
+	if localVarHttpHeaderAccept != "" {
+		localVarHeaderParams["Accept"] = localVarHttpHeaderAccept
+	}
+	// body params
+	if localVarTempParam, localVarOk := localVarOptionals["body"].(OuterComposite); localVarOk {
+		localVarPostBody = &localVarTempParam
+	}
+	r, err := a.client.prepareRequest(nil, localVarPath, localVarHttpMethod, localVarPostBody, localVarHeaderParams, localVarQueryParams, localVarFormParams, localVarFileName, localVarFileBytes)
+	if err != nil {
+		return successPayload, nil, err
+	}
+
+	 localVarHttpResponse, err := a.client.callAPI(r)
+	 if err != nil || localVarHttpResponse == nil {
+		  return successPayload, localVarHttpResponse, err
+	 }
+	 defer localVarHttpResponse.Body.Close()
+	 if localVarHttpResponse.StatusCode >= 300 {
+		return successPayload, localVarHttpResponse, reportError(localVarHttpResponse.Status)
+	 }
+	
+	if err = json.NewDecoder(localVarHttpResponse.Body).Decode(&successPayload); err != nil {
+	 	return successPayload, localVarHttpResponse, err
+	}
+
+
+	return successPayload, localVarHttpResponse, err
+}
+
+/* FakeApiService 
+ Test serialization of outer number types
+
+ @param optional (nil or map[string]interface{}) with one or more of:
+     @param "body" (OuterNumber) Input number as post body
+ @return OuterNumber*/
+func (a *FakeApiService) FakeOuterNumberSerialize(localVarOptionals map[string]interface{}) (OuterNumber,  *http.Response, error) {
+	var (
+		localVarHttpMethod = strings.ToUpper("Post")
+		localVarPostBody interface{}
+		localVarFileName string
+		localVarFileBytes []byte
+	 	successPayload  OuterNumber
+	)
+
+	// create path and map variables
+	localVarPath := a.client.cfg.BasePath + "/fake/outer/number"
+
+	localVarHeaderParams := make(map[string]string)
+	localVarQueryParams := url.Values{}
+	localVarFormParams := url.Values{}
+
+
+	// to determine the Content-Type header
+	localVarHttpContentTypes := []string{  }
+
+	// set Content-Type header
+	localVarHttpContentType := selectHeaderContentType(localVarHttpContentTypes)
+	if localVarHttpContentType != "" {
+		localVarHeaderParams["Content-Type"] = localVarHttpContentType
+	}
+
+	// to determine the Accept header
+	localVarHttpHeaderAccepts := []string{
+		}
+
+	// set Accept header
+	localVarHttpHeaderAccept := selectHeaderAccept(localVarHttpHeaderAccepts)
+	if localVarHttpHeaderAccept != "" {
+		localVarHeaderParams["Accept"] = localVarHttpHeaderAccept
+	}
+	// body params
+	if localVarTempParam, localVarOk := localVarOptionals["body"].(OuterNumber); localVarOk {
+		localVarPostBody = &localVarTempParam
+	}
+	r, err := a.client.prepareRequest(nil, localVarPath, localVarHttpMethod, localVarPostBody, localVarHeaderParams, localVarQueryParams, localVarFormParams, localVarFileName, localVarFileBytes)
+	if err != nil {
+		return successPayload, nil, err
+	}
+
+	 localVarHttpResponse, err := a.client.callAPI(r)
+	 if err != nil || localVarHttpResponse == nil {
+		  return successPayload, localVarHttpResponse, err
+	 }
+	 defer localVarHttpResponse.Body.Close()
+	 if localVarHttpResponse.StatusCode >= 300 {
+		return successPayload, localVarHttpResponse, reportError(localVarHttpResponse.Status)
+	 }
+	
+	if err = json.NewDecoder(localVarHttpResponse.Body).Decode(&successPayload); err != nil {
+	 	return successPayload, localVarHttpResponse, err
+	}
+
+
+	return successPayload, localVarHttpResponse, err
+}
+
+/* FakeApiService 
+ Test serialization of outer string types
+
+ @param optional (nil or map[string]interface{}) with one or more of:
+     @param "body" (OuterString) Input string as post body
+ @return OuterString*/
+func (a *FakeApiService) FakeOuterStringSerialize(localVarOptionals map[string]interface{}) (OuterString,  *http.Response, error) {
+	var (
+		localVarHttpMethod = strings.ToUpper("Post")
+		localVarPostBody interface{}
+		localVarFileName string
+		localVarFileBytes []byte
+	 	successPayload  OuterString
+	)
+
+	// create path and map variables
+	localVarPath := a.client.cfg.BasePath + "/fake/outer/string"
+
+	localVarHeaderParams := make(map[string]string)
+	localVarQueryParams := url.Values{}
+	localVarFormParams := url.Values{}
+
+
+	// to determine the Content-Type header
+	localVarHttpContentTypes := []string{  }
+
+	// set Content-Type header
+	localVarHttpContentType := selectHeaderContentType(localVarHttpContentTypes)
+	if localVarHttpContentType != "" {
+		localVarHeaderParams["Content-Type"] = localVarHttpContentType
+	}
+
+	// to determine the Accept header
+	localVarHttpHeaderAccepts := []string{
+		}
+
+	// set Accept header
+	localVarHttpHeaderAccept := selectHeaderAccept(localVarHttpHeaderAccepts)
+	if localVarHttpHeaderAccept != "" {
+		localVarHeaderParams["Accept"] = localVarHttpHeaderAccept
+	}
+	// body params
+	if localVarTempParam, localVarOk := localVarOptionals["body"].(OuterString); localVarOk {
+		localVarPostBody = &localVarTempParam
+	}
+	r, err := a.client.prepareRequest(nil, localVarPath, localVarHttpMethod, localVarPostBody, localVarHeaderParams, localVarQueryParams, localVarFormParams, localVarFileName, localVarFileBytes)
+	if err != nil {
+		return successPayload, nil, err
+	}
+
+	 localVarHttpResponse, err := a.client.callAPI(r)
+	 if err != nil || localVarHttpResponse == nil {
+		  return successPayload, localVarHttpResponse, err
+	 }
+	 defer localVarHttpResponse.Body.Close()
+	 if localVarHttpResponse.StatusCode >= 300 {
+		return successPayload, localVarHttpResponse, reportError(localVarHttpResponse.Status)
+	 }
+	
+	if err = json.NewDecoder(localVarHttpResponse.Body).Decode(&successPayload); err != nil {
+	 	return successPayload, localVarHttpResponse, err
+	}
+
+
+	return successPayload, localVarHttpResponse, err
+}
+
 /* FakeApiService To test \&quot;client\&quot; model
  To test \&quot;client\&quot; model
 
-<<<<<<< HEAD
  @param body client model
  @return Client*/
 func (a *FakeApiService) TestClientModel(body Client) (Client,  *http.Response, error) {
@@ -41,260 +308,6 @@
 		localVarFileBytes []byte
 	 	successPayload  Client
 	)
-=======
-/**
- * 
- * Test serialization of outer boolean types
- *
- * @param body Input boolean as post body
- * @return *OuterBoolean
- */
-func (a FakeApi) FakeOuterBooleanSerialize(body OuterBoolean) (*OuterBoolean, *APIResponse, error) {
-
-	var localVarHttpMethod = strings.ToUpper("Post")
-	// create path and map variables
-	localVarPath := a.Configuration.BasePath + "/fake/outer/boolean"
-
-	localVarHeaderParams := make(map[string]string)
-	localVarQueryParams := url.Values{}
-	localVarFormParams := make(map[string]string)
-	var localVarPostBody interface{}
-	var localVarFileName string
-	var localVarFileBytes []byte
-	// add default headers if any
-	for key := range a.Configuration.DefaultHeader {
-		localVarHeaderParams[key] = a.Configuration.DefaultHeader[key]
-	}
-
-	// to determine the Content-Type header
-	localVarHttpContentTypes := []string{  }
-
-	// set Content-Type header
-	localVarHttpContentType := a.Configuration.APIClient.SelectHeaderContentType(localVarHttpContentTypes)
-	if localVarHttpContentType != "" {
-		localVarHeaderParams["Content-Type"] = localVarHttpContentType
-	}
-	// to determine the Accept header
-	localVarHttpHeaderAccepts := []string{
-		}
-
-	// set Accept header
-	localVarHttpHeaderAccept := a.Configuration.APIClient.SelectHeaderAccept(localVarHttpHeaderAccepts)
-	if localVarHttpHeaderAccept != "" {
-		localVarHeaderParams["Accept"] = localVarHttpHeaderAccept
-	}
-	// body params
-	localVarPostBody = &body
-	var successPayload = new(OuterBoolean)
-	localVarHttpResponse, err := a.Configuration.APIClient.CallAPI(localVarPath, localVarHttpMethod, localVarPostBody, localVarHeaderParams, localVarQueryParams, localVarFormParams, localVarFileName, localVarFileBytes)
-
-	var localVarURL, _ = url.Parse(localVarPath)
-	localVarURL.RawQuery = localVarQueryParams.Encode()
-	var localVarAPIResponse = &APIResponse{Operation: "FakeOuterBooleanSerialize", Method: localVarHttpMethod, RequestURL: localVarURL.String()}
-	if localVarHttpResponse != nil {
-		localVarAPIResponse.Response = localVarHttpResponse.RawResponse
-		localVarAPIResponse.Payload = localVarHttpResponse.Body()
-	}
-
-	if err != nil {
-		return successPayload, localVarAPIResponse, err
-	}
-	err = json.Unmarshal(localVarHttpResponse.Body(), &successPayload)
-	return successPayload, localVarAPIResponse, err
-}
-
-/**
- * 
- * Test serialization of object with outer number type
- *
- * @param body Input composite as post body
- * @return *OuterComposite
- */
-func (a FakeApi) FakeOuterCompositeSerialize(body OuterComposite) (*OuterComposite, *APIResponse, error) {
-
-	var localVarHttpMethod = strings.ToUpper("Post")
-	// create path and map variables
-	localVarPath := a.Configuration.BasePath + "/fake/outer/composite"
-
-	localVarHeaderParams := make(map[string]string)
-	localVarQueryParams := url.Values{}
-	localVarFormParams := make(map[string]string)
-	var localVarPostBody interface{}
-	var localVarFileName string
-	var localVarFileBytes []byte
-	// add default headers if any
-	for key := range a.Configuration.DefaultHeader {
-		localVarHeaderParams[key] = a.Configuration.DefaultHeader[key]
-	}
-
-	// to determine the Content-Type header
-	localVarHttpContentTypes := []string{  }
-
-	// set Content-Type header
-	localVarHttpContentType := a.Configuration.APIClient.SelectHeaderContentType(localVarHttpContentTypes)
-	if localVarHttpContentType != "" {
-		localVarHeaderParams["Content-Type"] = localVarHttpContentType
-	}
-	// to determine the Accept header
-	localVarHttpHeaderAccepts := []string{
-		}
-
-	// set Accept header
-	localVarHttpHeaderAccept := a.Configuration.APIClient.SelectHeaderAccept(localVarHttpHeaderAccepts)
-	if localVarHttpHeaderAccept != "" {
-		localVarHeaderParams["Accept"] = localVarHttpHeaderAccept
-	}
-	// body params
-	localVarPostBody = &body
-	var successPayload = new(OuterComposite)
-	localVarHttpResponse, err := a.Configuration.APIClient.CallAPI(localVarPath, localVarHttpMethod, localVarPostBody, localVarHeaderParams, localVarQueryParams, localVarFormParams, localVarFileName, localVarFileBytes)
-
-	var localVarURL, _ = url.Parse(localVarPath)
-	localVarURL.RawQuery = localVarQueryParams.Encode()
-	var localVarAPIResponse = &APIResponse{Operation: "FakeOuterCompositeSerialize", Method: localVarHttpMethod, RequestURL: localVarURL.String()}
-	if localVarHttpResponse != nil {
-		localVarAPIResponse.Response = localVarHttpResponse.RawResponse
-		localVarAPIResponse.Payload = localVarHttpResponse.Body()
-	}
-
-	if err != nil {
-		return successPayload, localVarAPIResponse, err
-	}
-	err = json.Unmarshal(localVarHttpResponse.Body(), &successPayload)
-	return successPayload, localVarAPIResponse, err
-}
-
-/**
- * 
- * Test serialization of outer number types
- *
- * @param body Input number as post body
- * @return *OuterNumber
- */
-func (a FakeApi) FakeOuterNumberSerialize(body OuterNumber) (*OuterNumber, *APIResponse, error) {
-
-	var localVarHttpMethod = strings.ToUpper("Post")
-	// create path and map variables
-	localVarPath := a.Configuration.BasePath + "/fake/outer/number"
-
-	localVarHeaderParams := make(map[string]string)
-	localVarQueryParams := url.Values{}
-	localVarFormParams := make(map[string]string)
-	var localVarPostBody interface{}
-	var localVarFileName string
-	var localVarFileBytes []byte
-	// add default headers if any
-	for key := range a.Configuration.DefaultHeader {
-		localVarHeaderParams[key] = a.Configuration.DefaultHeader[key]
-	}
-
-	// to determine the Content-Type header
-	localVarHttpContentTypes := []string{  }
-
-	// set Content-Type header
-	localVarHttpContentType := a.Configuration.APIClient.SelectHeaderContentType(localVarHttpContentTypes)
-	if localVarHttpContentType != "" {
-		localVarHeaderParams["Content-Type"] = localVarHttpContentType
-	}
-	// to determine the Accept header
-	localVarHttpHeaderAccepts := []string{
-		}
-
-	// set Accept header
-	localVarHttpHeaderAccept := a.Configuration.APIClient.SelectHeaderAccept(localVarHttpHeaderAccepts)
-	if localVarHttpHeaderAccept != "" {
-		localVarHeaderParams["Accept"] = localVarHttpHeaderAccept
-	}
-	// body params
-	localVarPostBody = &body
-	var successPayload = new(OuterNumber)
-	localVarHttpResponse, err := a.Configuration.APIClient.CallAPI(localVarPath, localVarHttpMethod, localVarPostBody, localVarHeaderParams, localVarQueryParams, localVarFormParams, localVarFileName, localVarFileBytes)
-
-	var localVarURL, _ = url.Parse(localVarPath)
-	localVarURL.RawQuery = localVarQueryParams.Encode()
-	var localVarAPIResponse = &APIResponse{Operation: "FakeOuterNumberSerialize", Method: localVarHttpMethod, RequestURL: localVarURL.String()}
-	if localVarHttpResponse != nil {
-		localVarAPIResponse.Response = localVarHttpResponse.RawResponse
-		localVarAPIResponse.Payload = localVarHttpResponse.Body()
-	}
-
-	if err != nil {
-		return successPayload, localVarAPIResponse, err
-	}
-	err = json.Unmarshal(localVarHttpResponse.Body(), &successPayload)
-	return successPayload, localVarAPIResponse, err
-}
-
-/**
- * 
- * Test serialization of outer string types
- *
- * @param body Input string as post body
- * @return *OuterString
- */
-func (a FakeApi) FakeOuterStringSerialize(body OuterString) (*OuterString, *APIResponse, error) {
-
-	var localVarHttpMethod = strings.ToUpper("Post")
-	// create path and map variables
-	localVarPath := a.Configuration.BasePath + "/fake/outer/string"
-
-	localVarHeaderParams := make(map[string]string)
-	localVarQueryParams := url.Values{}
-	localVarFormParams := make(map[string]string)
-	var localVarPostBody interface{}
-	var localVarFileName string
-	var localVarFileBytes []byte
-	// add default headers if any
-	for key := range a.Configuration.DefaultHeader {
-		localVarHeaderParams[key] = a.Configuration.DefaultHeader[key]
-	}
-
-	// to determine the Content-Type header
-	localVarHttpContentTypes := []string{  }
-
-	// set Content-Type header
-	localVarHttpContentType := a.Configuration.APIClient.SelectHeaderContentType(localVarHttpContentTypes)
-	if localVarHttpContentType != "" {
-		localVarHeaderParams["Content-Type"] = localVarHttpContentType
-	}
-	// to determine the Accept header
-	localVarHttpHeaderAccepts := []string{
-		}
-
-	// set Accept header
-	localVarHttpHeaderAccept := a.Configuration.APIClient.SelectHeaderAccept(localVarHttpHeaderAccepts)
-	if localVarHttpHeaderAccept != "" {
-		localVarHeaderParams["Accept"] = localVarHttpHeaderAccept
-	}
-	// body params
-	localVarPostBody = &body
-	var successPayload = new(OuterString)
-	localVarHttpResponse, err := a.Configuration.APIClient.CallAPI(localVarPath, localVarHttpMethod, localVarPostBody, localVarHeaderParams, localVarQueryParams, localVarFormParams, localVarFileName, localVarFileBytes)
-
-	var localVarURL, _ = url.Parse(localVarPath)
-	localVarURL.RawQuery = localVarQueryParams.Encode()
-	var localVarAPIResponse = &APIResponse{Operation: "FakeOuterStringSerialize", Method: localVarHttpMethod, RequestURL: localVarURL.String()}
-	if localVarHttpResponse != nil {
-		localVarAPIResponse.Response = localVarHttpResponse.RawResponse
-		localVarAPIResponse.Payload = localVarHttpResponse.Body()
-	}
-
-	if err != nil {
-		return successPayload, localVarAPIResponse, err
-	}
-	err = json.Unmarshal(localVarHttpResponse.Body(), &successPayload)
-	return successPayload, localVarAPIResponse, err
-}
-
-/**
- * To test \&quot;client\&quot; model
- * To test \&quot;client\&quot; model
- *
- * @param body client model
- * @return *Client
- */
-func (a FakeApi) TestClientModel(body Client) (*Client, *APIResponse, error) {
->>>>>>> a6b7f60a
 
 	// create path and map variables
 	localVarPath := a.client.cfg.BasePath + "/fake"
