--- conflicted
+++ resolved
@@ -6,11 +6,7 @@
 
 - API version: 1.0.0
 - SDK version: 1.0.0
-<<<<<<< HEAD
 - Build date: 2016-05-10T17:39:13.582+08:00
-=======
-- Build date: 2016-05-07T22:34:58.354-04:00
->>>>>>> 705ed78d
 - Build package: class io.swagger.codegen.languages.CSharpClientCodegen
 
 ## Frameworks supported
