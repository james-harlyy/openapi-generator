--- conflicted
+++ resolved
@@ -30,7 +30,7 @@
         produces = "application/json",
         consumes = "application/json",
         method = RequestMethod.DELETE)
-    com.netflix.hystrix.HystrixCommand<ResponseEntity<Void>> deleteOrder(@ApiParam(value = "ID of the order that needs to be deleted",required=true ) @PathVariable("orderId") String orderId, @RequestHeader("Accept") String accept);
+    com.netflix.hystrix.HystrixCommand<ResponseEntity<Void>> deleteOrder(@ApiParam(value = "ID of the order that needs to be deleted",required=true ) @PathVariable("orderId") String orderId);
 
 
     @ApiOperation(value = "Returns pet inventories by status", notes = "Returns a map of status codes to quantities", response = Integer.class, responseContainer = "Map", authorizations = {
@@ -42,11 +42,7 @@
         produces = "application/json",
         consumes = "application/json",
         method = RequestMethod.GET)
-<<<<<<< HEAD
-    com.netflix.hystrix.HystrixCommand<ResponseEntity<Map<String, Integer>>> getInventory( @RequestHeader("Accept") String accept) throws IOException;
-=======
     com.netflix.hystrix.HystrixCommand<ResponseEntity<Map<String, Integer>>> getInventory();
->>>>>>> 42a5a13f
 
 
     @ApiOperation(value = "Find purchase order by ID", notes = "For valid response try integer IDs with value <= 5 or > 10. Other values will generated exceptions", response = Order.class, tags={ "store", })
@@ -58,11 +54,7 @@
         produces = "application/json",
         consumes = "application/json",
         method = RequestMethod.GET)
-<<<<<<< HEAD
-    com.netflix.hystrix.HystrixCommand<ResponseEntity<Order>> getOrderById( @Min(1) @Max(5)@ApiParam(value = "ID of pet that needs to be fetched",required=true ) @PathVariable("orderId") Long orderId, @RequestHeader("Accept") String accept) throws IOException;
-=======
-    com.netflix.hystrix.HystrixCommand<ResponseEntity<Order>> getOrderById( @Min(1) @Max(5)@ApiParam(value = "ID of pet that needs to be fetched",required=true ) @PathVariable("orderId") Long orderId);
->>>>>>> 42a5a13f
+    com.netflix.hystrix.HystrixCommand<ResponseEntity<Order>> getOrderById(@ApiParam(value = "ID of pet that needs to be fetched",required=true ) @PathVariable("orderId") String orderId);
 
 
     @ApiOperation(value = "Place an order for a pet", notes = "", response = Order.class, tags={ "store", })
@@ -73,10 +65,6 @@
         produces = "application/json",
         consumes = "application/json",
         method = RequestMethod.POST)
-<<<<<<< HEAD
-    com.netflix.hystrix.HystrixCommand<ResponseEntity<Order>> placeOrder(@ApiParam(value = "order placed for purchasing the pet" ,required=true )  @Valid @RequestBody Order body, @RequestHeader("Accept") String accept) throws IOException;
-=======
-    com.netflix.hystrix.HystrixCommand<ResponseEntity<Order>> placeOrder(@ApiParam(value = "order placed for purchasing the pet" ,required=true )  @Valid @RequestBody Order body);
->>>>>>> 42a5a13f
+    com.netflix.hystrix.HystrixCommand<ResponseEntity<Order>> placeOrder(@ApiParam(value = "order placed for purchasing the pet"  )  @Valid @RequestBody Order body);
 
 }