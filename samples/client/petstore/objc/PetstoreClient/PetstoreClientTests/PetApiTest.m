--- conflicted
+++ resolved
@@ -14,26 +14,8 @@
 
 - (void)testCreateAndGetPet {
     XCTestExpectation *expectation = [self expectationWithDescription:@"testGetPetById"];
+    SWGPet* pet = [self createPet];
 
-<<<<<<< HEAD
-- (void) testAddPet {
-    XCTestExpectation *expectation = [self expectationWithDescription:@"testAddPet"];
-    
-    SWGPet * petToAdd = [[SWGPet alloc] init];
-    [petToAdd set_id:@1000];
-    NSMutableArray* tags = [[NSMutableArray alloc] init];
-    for(int i = 0; i < 5; i++){
-        SWGTag * tag = [[SWGTag alloc] init];
-        [tag set_id:[NSNumber numberWithInt:i]];
-        [tag setName:[NSString stringWithFormat:@"tag-%d", i]];
-        [tags addObject:tag];
-    }
-    [petToAdd setTags:(NSArray<SWGTag>*)tags];
-    [petToAdd setStatus:@"lost"];
-=======
-    SWGPet* pet = [self createPet];
->>>>>>> 73835206
-    
     [api addPetWithCompletionBlock:pet completionHandler:^(NSError *error) {
         if(error){
             XCTFail(@"got error %@", error);
@@ -54,27 +36,8 @@
 
 - (void) testUpdatePet {
     XCTestExpectation *expectation = [self expectationWithDescription:@"testUpdatePet"];
-<<<<<<< HEAD
-    SWGPet * petToAdd = [[SWGPet alloc] init];
-    [petToAdd set_id:[NSNumber numberWithInt:1000]];
-    NSMutableArray* tags = [[NSMutableArray alloc] init];
-    for(int i = 0; i < 5; i++){
-        SWGTag * tag = [[SWGTag alloc] init];
-        [tag set_id:[NSNumber numberWithInt:i]];
-        [tag setName:[NSString stringWithFormat:@"tag-%d", i]];
-        [tags addObject:tag];
-    }
-    [petToAdd setTags:(NSArray<SWGTag>*)tags];
-    [petToAdd setStatus:@"lost"];
-    
-    SWGCategory * category = [[SWGCategory alloc] init];
-    [category setName:@"sold"];
-    [petToAdd setCategory:category];
-    [petToAdd setName:@"dragon"];
-=======
     SWGPet* pet = [self createPet];
->>>>>>> 73835206
-    
+
     [api addPetWithCompletionBlock:pet completionHandler:^(NSError *error) {
         if(error) {
             XCTFail(@"got error %@", error);
@@ -90,7 +53,7 @@
                 else {
                     SWGPet* pet = [[SWGPet alloc] initWithDictionary:[output toDictionary] error:nil];
                     NSLog(@"got the pet");
-                    
+
                     [pet setName:@"programmer"];
                     [pet setStatus:@"confused"];
 
@@ -191,9 +154,9 @@
 
 - (void)testDeletePet {
     XCTestExpectation *expectation = [self expectationWithDescription:@"testGetPetById"];
-    
+
     SWGPet* pet = [self createPet];
-    
+
     [api addPetWithCompletionBlock:pet completionHandler:^(NSError *error) {
         if(error){
             XCTFail(@"got error %@", error);
@@ -223,10 +186,10 @@
     pet.name = @"monkey";
     SWGCategory * category = [[SWGCategory alloc] init];
     category.name = @"super-happy";
-    
+
     pet.category = category;
     pet.status = @"available";
-    
+
     NSArray * photos = [[NSArray alloc] initWithObjects:@"http://foo.bar.com/3", @"http://foo.bar.com/4", nil];
     pet.photoUrls = photos;
     return pet;
