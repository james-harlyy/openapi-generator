--- conflicted
+++ resolved
@@ -23,11 +23,7 @@
 import java.util.List;
 import java.util.Map;
 import java.util.UUID;
-<<<<<<< HEAD
-import org.threeten.bp.OffsetDateTime;
-=======
 import org.joda.time.DateTime;
->>>>>>> 43aa4a85
 
 /**
  * MixedPropertiesAndAdditionalPropertiesClass
@@ -38,7 +34,7 @@
   private UUID uuid = null;
 
   @JsonProperty("dateTime")
-  private OffsetDateTime dateTime = null;
+  private DateTime dateTime = null;
 
   @JsonProperty("map")
   private Map<String, Animal> map = new HashMap<String, Animal>();
@@ -61,7 +57,7 @@
     this.uuid = uuid;
   }
 
-  public MixedPropertiesAndAdditionalPropertiesClass dateTime(OffsetDateTime dateTime) {
+  public MixedPropertiesAndAdditionalPropertiesClass dateTime(DateTime dateTime) {
     this.dateTime = dateTime;
     return this;
   }
@@ -71,15 +67,11 @@
    * @return dateTime
   **/
   @ApiModelProperty(value = "")
-<<<<<<< HEAD
-  public OffsetDateTime getDateTime() {
-=======
   public DateTime getDateTime() {
->>>>>>> 43aa4a85
     return dateTime;
   }
 
-  public void setDateTime(OffsetDateTime dateTime) {
+  public void setDateTime(DateTime dateTime) {
     this.dateTime = dateTime;
   }
 
