<project xmlns="http://maven.apache.org/POM/4.0.0" xmlns:xsi="http://www.w3.org/2001/XMLSchema-instance"
  xsi:schemaLocation="http://maven.apache.org/POM/4.0.0 http://maven.apache.org/maven-v4_0_0.xsd">
  <modelVersion>4.0.0</modelVersion>
  <groupId>io.swagger</groupId>
  <artifactId>swagger-java-client</artifactId>
  <packaging>jar</packaging>
  <name>swagger-java-client</name>
  <version>1.0.0</version>
  <url>https://github.com/swagger-api/swagger-codegen</url>
  <description>Swagger Java</description>
  <scm>
    <connection>scm:git:git@github.com:swagger-api/swagger-codegen.git</connection>
    <developerConnection>scm:git:git@github.com:swagger-api/swagger-codegen.git</developerConnection>
    <url>https://github.com/swagger-api/swagger-codegen</url>
  </scm>
  <prerequisites>
    <maven>2.2.0</maven>
  </prerequisites>

  <licenses>
    <license>
      <name>Unlicense</name>
      <url>http://www.apache.org/licenses/LICENSE-2.0.html</url>
      <distribution>repo</distribution>
    </license>
  </licenses>

  <developers>
    <developer>
      <name>Swagger</name>
      <email>apiteam@swagger.io</email>
      <organization>Swagger</organization>
      <organizationUrl>http://swagger.io</organizationUrl>
    </developer>
  </developers>

  <build>
    <plugins>
      <plugin>
        <groupId>org.apache.maven.plugins</groupId>
        <artifactId>maven-surefire-plugin</artifactId>
        <version>2.12</version>
        <configuration>
          <systemProperties>
            <property>
              <name>loggerPath</name>
              <value>conf/log4j.properties</value>
            </property>
          </systemProperties>
          <argLine>-Xms512m -Xmx1500m</argLine>
          <parallel>methods</parallel>
          <forkMode>pertest</forkMode>
        </configuration>
      </plugin>
      <plugin>
        <artifactId>maven-dependency-plugin</artifactId>
        <executions>
          <execution>
            <phase>package</phase>
            <goals>
              <goal>copy-dependencies</goal>
            </goals>
            <configuration>
              <outputDirectory>${project.build.directory}/lib</outputDirectory>
            </configuration>
          </execution>
        </executions>
      </plugin>

      <!-- attach test jar -->
      <plugin>
        <groupId>org.apache.maven.plugins</groupId>
        <artifactId>maven-jar-plugin</artifactId>
        <version>2.2</version>
        <executions>
          <execution>
            <goals>
              <goal>jar</goal>
              <goal>test-jar</goal>
            </goals>
          </execution>
        </executions>
        <configuration>
        </configuration>
      </plugin>

      <plugin>
        <groupId>org.codehaus.mojo</groupId>
        <artifactId>build-helper-maven-plugin</artifactId>
        <version>1.10</version>
        <executions>
          <execution>
            <id>add_sources</id>
            <phase>generate-sources</phase>
            <goals>
              <goal>add-source</goal>
            </goals>
            <configuration>
              <sources>
                <source>src/main/java</source>
              </sources>
            </configuration>
          </execution>
          <execution>
            <id>add_test_sources</id>
            <phase>generate-test-sources</phase>
            <goals>
              <goal>add-test-source</goal>
            </goals>
            <configuration>
              <sources>
                <source>src/test/java</source>
              </sources>
            </configuration>
          </execution>
        </executions>
      </plugin>
      <plugin>
        <groupId>org.apache.maven.plugins</groupId>
        <artifactId>maven-javadoc-plugin</artifactId>
        <version>2.10.4</version>
        <executions>
          <execution>
            <id>attach-javadocs</id>
            <goals>
              <goal>jar</goal>
            </goals>
          </execution>
        </executions>
      </plugin>
      <plugin>
        <groupId>org.apache.maven.plugins</groupId>
        <artifactId>maven-source-plugin</artifactId>
        <version>2.2.1</version>
        <executions>
          <execution>
            <id>attach-sources</id>
            <goals>
              <goal>jar-no-fork</goal>
            </goals>
          </execution>
        </executions>
      </plugin>
    </plugins>
  </build>

  <profiles>
    <profile>
      <id>sign-artifacts</id>
      <build>
        <plugins>
          <plugin>
            <groupId>org.apache.maven.plugins</groupId>
            <artifactId>maven-gpg-plugin</artifactId>
            <version>1.5</version>
            <executions>
              <execution>
                <id>sign-artifacts</id>
                <phase>verify</phase>
                <goals>
                  <goal>sign</goal>
                </goals>
              </execution>
            </executions>
          </plugin>
        </plugins>
      </build>
    </profile>
  </profiles>

  <dependencies>
    <dependency>
      <groupId>io.swagger</groupId>
      <artifactId>swagger-annotations</artifactId>
      <version>${swagger-core-version}</version>
    </dependency>
    <dependency>
      <groupId>com.squareup.retrofit2</groupId>
        <artifactId>converter-gson</artifactId>
        <version>${retrofit-version}</version>
    </dependency>
    <dependency>
      <groupId>com.squareup.retrofit2</groupId>
      <artifactId>retrofit</artifactId>
      <version>${retrofit-version}</version>
    </dependency>
    <dependency>
      <groupId>com.squareup.retrofit2</groupId>
      <artifactId>converter-scalars</artifactId>
      <version>${retrofit-version}</version>
    </dependency>
    <dependency>
      <groupId>org.apache.oltu.oauth2</groupId>
      <artifactId>org.apache.oltu.oauth2.client</artifactId>
      <version>${oltu-version}</version>
    </dependency>
    <dependency>
      <groupId>org.threeten</groupId>
      <artifactId>threetenbp</artifactId>
      <version>${threetenbp-version}</version>
    </dependency>

    <!-- JSON processing: jackson -->
    <dependency>
      <groupId>com.squareup.retrofit2</groupId>
        <artifactId>converter-jackson</artifactId>
        <version>${retrofit-version}</version>
    </dependency>
    <dependency>
      <groupId>com.fasterxml.jackson.core</groupId>
      <artifactId>jackson-core</artifactId>
      <version>${jackson-version}</version>
    </dependency>
    <dependency>
      <groupId>com.fasterxml.jackson.core</groupId>
      <artifactId>jackson-annotations</artifactId>
      <version>${jackson-version}</version>
    </dependency>
    <dependency>
      <groupId>com.fasterxml.jackson.core</groupId>
      <artifactId>jackson-databind</artifactId>
      <version>${jackson-version}</version>
    </dependency>
    <dependency>
      <groupId>com.fasterxml.jackson.datatype</groupId>
      <artifactId>jackson-datatype-joda</artifactId>
      <version>${jackson-version}</version>
    </dependency>
    <dependency>
        <groupId>com.typesafe.play</groupId>
        <artifactId>play-java-ws_2.11</artifactId>
        <version>${play-version}</version>
    </dependency>

    <!-- test dependencies -->
    <dependency>
      <groupId>junit</groupId>
      <artifactId>junit</artifactId>
      <version>${junit-version}</version>
      <scope>test</scope>
    </dependency>
  </dependencies>
  <properties>
    <project.build.sourceEncoding>UTF-8</project.build.sourceEncoding>
    <java.version>1.7</java.version>
    <maven.compiler.source>${java.version}</maven.compiler.source>
    <maven.compiler.target>${java.version}</maven.compiler.target>
    <swagger-core-version>1.5.12</swagger-core-version>
    <jackson-version>2.7.5</jackson-version>
    <play-version>2.4.11</play-version>
<<<<<<< HEAD
    <threetenbp-version>1.3.2</threetenbp-version>
=======
    <retrofit-version>2.2.0</retrofit-version>
    <jodatime-version>2.9.4</jodatime-version>
>>>>>>> a7652d50
    <oltu-version>1.0.1</oltu-version>
    <junit-version>4.12</junit-version>
  </properties>
</project><|MERGE_RESOLUTION|>--- conflicted
+++ resolved
@@ -248,12 +248,8 @@
     <swagger-core-version>1.5.12</swagger-core-version>
     <jackson-version>2.7.5</jackson-version>
     <play-version>2.4.11</play-version>
-<<<<<<< HEAD
+    <retrofit-version>2.2.0</retrofit-version>
     <threetenbp-version>1.3.2</threetenbp-version>
-=======
-    <retrofit-version>2.2.0</retrofit-version>
-    <jodatime-version>2.9.4</jodatime-version>
->>>>>>> a7652d50
     <oltu-version>1.0.1</oltu-version>
     <junit-version>4.12</junit-version>
   </properties>
