<project xmlns="http://maven.apache.org/POM/4.0.0" xmlns:xsi="http://www.w3.org/2001/XMLSchema-instance"
  xsi:schemaLocation="http://maven.apache.org/POM/4.0.0 http://maven.apache.org/maven-v4_0_0.xsd">
  <modelVersion>4.0.0</modelVersion>
  <groupId>io.swagger</groupId>
  <artifactId>swagger-java-client</artifactId>
  <packaging>jar</packaging>
  <name>swagger-java-client</name>
  <version>1.0.0</version>
  <url>https://github.com/swagger-api/swagger-codegen</url>
  <description>Swagger Java</description>
  <scm>
    <connection>scm:git:git@github.com:swagger-api/swagger-codegen.git</connection>
    <developerConnection>scm:git:git@github.com:swagger-api/swagger-codegen.git</developerConnection>
    <url>https://github.com/swagger-api/swagger-codegen</url>
  </scm>
  <prerequisites>
    <maven>2.2.0</maven>
  </prerequisites>

  <licenses>
    <license>
      <name>Unlicense</name>
      <url>http://www.apache.org/licenses/LICENSE-2.0.html</url>
      <distribution>repo</distribution>
    </license>
  </licenses>

  <developers>
    <developer>
      <name>Swagger</name>
      <email>apiteam@swagger.io</email>
      <organization>Swagger</organization>
      <organizationUrl>http://swagger.io</organizationUrl>
    </developer>
  </developers>

  <build>
    <plugins>
      <plugin>
        <groupId>org.apache.maven.plugins</groupId>
        <artifactId>maven-surefire-plugin</artifactId>
        <version>2.12</version>
        <configuration>
          <systemProperties>
            <property>
              <name>loggerPath</name>
              <value>conf/log4j.properties</value>
            </property>
          </systemProperties>
          <argLine>-Xms512m -Xmx1500m</argLine>
          <parallel>methods</parallel>
          <forkMode>pertest</forkMode>
        </configuration>
      </plugin>
      <plugin>
        <artifactId>maven-dependency-plugin</artifactId>
        <executions>
          <execution>
            <phase>package</phase>
            <goals>
              <goal>copy-dependencies</goal>
            </goals>
            <configuration>
              <outputDirectory>${project.build.directory}/lib</outputDirectory>
            </configuration>
          </execution>
        </executions>
      </plugin>

      <!-- attach test jar -->
      <plugin>
        <groupId>org.apache.maven.plugins</groupId>
        <artifactId>maven-jar-plugin</artifactId>
        <version>2.2</version>
        <executions>
          <execution>
            <goals>
              <goal>jar</goal>
              <goal>test-jar</goal>
            </goals>
          </execution>
        </executions>
        <configuration>
        </configuration>
      </plugin>

      <plugin>
        <groupId>org.codehaus.mojo</groupId>
        <artifactId>build-helper-maven-plugin</artifactId>
        <version>1.10</version>
        <executions>
          <execution>
            <id>add_sources</id>
            <phase>generate-sources</phase>
            <goals>
              <goal>add-source</goal>
            </goals>
            <configuration>
              <sources>
                <source>src/main/java</source>
              </sources>
            </configuration>
          </execution>
          <execution>
            <id>add_test_sources</id>
            <phase>generate-test-sources</phase>
            <goals>
              <goal>add-test-source</goal>
            </goals>
            <configuration>
              <sources>
                <source>src/test/java</source>
              </sources>
            </configuration>
          </execution>
        </executions>
      </plugin>
      <plugin>
        <groupId>org.apache.maven.plugins</groupId>
        <artifactId>maven-javadoc-plugin</artifactId>
        <version>2.10.4</version>
        <executions>
          <execution>
            <id>attach-javadocs</id>
            <goals>
              <goal>jar</goal>
            </goals>
          </execution>
        </executions>
      </plugin>
      <plugin>
        <groupId>org.apache.maven.plugins</groupId>
        <artifactId>maven-source-plugin</artifactId>
        <version>2.2.1</version>
        <executions>
          <execution>
            <id>attach-sources</id>
            <goals>
              <goal>jar-no-fork</goal>
            </goals>
          </execution>
        </executions>
      </plugin>
    </plugins>
  </build>

  <profiles>
    <profile>
      <id>sign-artifacts</id>
      <build>
        <plugins>
          <plugin>
            <groupId>org.apache.maven.plugins</groupId>
            <artifactId>maven-gpg-plugin</artifactId>
            <version>1.5</version>
            <executions>
              <execution>
                <id>sign-artifacts</id>
                <phase>verify</phase>
                <goals>
                  <goal>sign</goal>
                </goals>
              </execution>
            </executions>
          </plugin>
        </plugins>
      </build>
    </profile>
  </profiles>

  <dependencies>
    <dependency>
      <groupId>io.swagger</groupId>
      <artifactId>swagger-annotations</artifactId>
      <version>${swagger-core-version}</version>
    </dependency>
    <dependency>
      <groupId>com.squareup.retrofit2</groupId>
        <artifactId>converter-gson</artifactId>
        <version>${retrofit-version}</version>
    </dependency>
    <dependency>
      <groupId>com.squareup.retrofit2</groupId>
      <artifactId>retrofit</artifactId>
      <version>${retrofit-version}</version>
    </dependency>
    <dependency>
      <groupId>com.squareup.retrofit2</groupId>
      <artifactId>converter-scalars</artifactId>
      <version>${retrofit-version}</version>
    </dependency>
    <dependency>
      <groupId>org.apache.oltu.oauth2</groupId>
      <artifactId>org.apache.oltu.oauth2.client</artifactId>
      <version>${oltu-version}</version>
    </dependency>
    <dependency>
      <groupId>org.threeten</groupId>
      <artifactId>threetenbp</artifactId>
      <version>${threetenbp-version}</version>
    </dependency>

    <!-- JSON processing: jackson -->
    <dependency>
      <groupId>com.squareup.retrofit2</groupId>
        <artifactId>converter-jackson</artifactId>
        <version>${retrofit-version}</version>
    </dependency>
    <dependency>
      <groupId>com.fasterxml.jackson.core</groupId>
      <artifactId>jackson-core</artifactId>
      <version>${jackson-version}</version>
    </dependency>
    <dependency>
      <groupId>com.fasterxml.jackson.core</groupId>
      <artifactId>jackson-annotations</artifactId>
      <version>${jackson-version}</version>
    </dependency>
    <dependency>
      <groupId>com.fasterxml.jackson.core</groupId>
      <artifactId>jackson-databind</artifactId>
      <version>${jackson-version}</version>
    </dependency>
    <dependency>
      <groupId>com.fasterxml.jackson.datatype</groupId>
      <artifactId>jackson-datatype-joda</artifactId>
      <version>${jackson-version}</version>
    </dependency>
    <dependency>
        <groupId>com.typesafe.play</groupId>
        <artifactId>play-java-ws_2.11</artifactId>
        <version>${play-version}</version>
    </dependency>

    <!-- test dependencies -->
    <dependency>
      <groupId>junit</groupId>
      <artifactId>junit</artifactId>
      <version>${junit-version}</version>
      <scope>test</scope>
    </dependency>
  </dependencies>
  <properties>
    <project.build.sourceEncoding>UTF-8</project.build.sourceEncoding>
    <java.version>1.7</java.version>
    <maven.compiler.source>${java.version}</maven.compiler.source>
    <maven.compiler.target>${java.version}</maven.compiler.target>
    <swagger-core-version>1.5.12</swagger-core-version>
    <retrofit-version>2.1.0</retrofit-version>
    <jackson-version>2.7.5</jackson-version>
<<<<<<< HEAD
    <threetenbp-version>1.3.2</threetenbp-version>
=======
    <play-version>2.4.11</play-version>
    <jodatime-version>2.9.4</jodatime-version>
>>>>>>> b91ff652
    <oltu-version>1.0.1</oltu-version>
    <junit-version>4.12</junit-version>
  </properties>
</project><|MERGE_RESOLUTION|>--- conflicted
+++ resolved
@@ -248,12 +248,8 @@
     <swagger-core-version>1.5.12</swagger-core-version>
     <retrofit-version>2.1.0</retrofit-version>
     <jackson-version>2.7.5</jackson-version>
-<<<<<<< HEAD
+    <play-version>2.4.11</play-version>
     <threetenbp-version>1.3.2</threetenbp-version>
-=======
-    <play-version>2.4.11</play-version>
-    <jodatime-version>2.9.4</jodatime-version>
->>>>>>> b91ff652
     <oltu-version>1.0.1</oltu-version>
     <junit-version>4.12</junit-version>
   </properties>
