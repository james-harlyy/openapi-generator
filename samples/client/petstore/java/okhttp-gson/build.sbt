--- conflicted
+++ resolved
@@ -12,13 +12,8 @@
       "io.swagger" % "swagger-annotations" % "1.5.15",
       "com.squareup.okhttp" % "okhttp" % "2.7.5",
       "com.squareup.okhttp" % "logging-interceptor" % "2.7.5",
-<<<<<<< HEAD
-      "com.google.code.gson" % "gson" % "2.6.2",
-      "org.threeten" % "threetenbp" % "1.3.2" % "compile",
-=======
       "com.google.code.gson" % "gson" % "2.8.1",
-      "joda-time" % "joda-time" % "2.9.9" % "compile",
->>>>>>> 522d704f
+      "org.threeten" % "threetenbp" % "1.3.5" % "compile",
       "junit" % "junit" % "4.12" % "test",
       "com.novocode" % "junit-interface" % "0.10" % "test"
     )
