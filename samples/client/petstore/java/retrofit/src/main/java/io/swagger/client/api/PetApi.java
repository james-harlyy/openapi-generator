package io.swagger.client.api;

import io.swagger.client.CollectionFormats.*;

import retrofit.Callback;
import retrofit.http.*;
import retrofit.mime.*;

import io.swagger.client.model.Pet;
import io.swagger.client.model.InlineResponse200;
import java.io.File;

import java.util.ArrayList;
import java.util.HashMap;
import java.util.List;
import java.util.Map;

public interface PetApi {
  /**
   * Add a new pet to the store
   * Sync method
   * 
   * @param body Pet object that needs to be added to the store (optional)
   * @return Void
   */
  
  @POST("/pet")
  Void addPet(
    @Body Pet body
  );

  /**
   * Add a new pet to the store
   * Async method
   * @param body Pet object that needs to be added to the store (optional)
   * @param cb callback method
   * @return void
   */
  
  @POST("/pet")
  void addPet(
    @Body Pet body, Callback<Void> cb
  );
  /**
   * Fake endpoint to test byte array in body parameter for adding a new pet to the store
   * Sync method
   * 
   * @param body Pet object in the form of byte array (optional)
   * @return Void
   */
  
  @POST("/pet?testing_byte_array&#x3D;true")
  Void addPetUsingByteArray(
    @Body byte[] body
  );

  /**
   * Fake endpoint to test byte array in body parameter for adding a new pet to the store
   * Async method
   * @param body Pet object in the form of byte array (optional)
   * @param cb callback method
   * @return void
   */
  
  @POST("/pet?testing_byte_array&#x3D;true")
  void addPetUsingByteArray(
    @Body byte[] body, Callback<Void> cb
  );
  /**
   * Deletes a pet
   * Sync method
   * 
   * @param petId Pet id to delete (required)
   * @param apiKey  (optional)
   * @return Void
   */
  
  @DELETE("/pet/{petId}")
  Void deletePet(
    @Path("petId") Long petId, @Header("api_key") String apiKey
  );

  /**
   * Deletes a pet
   * Async method
   * @param petId Pet id to delete (required)
   * @param apiKey  (optional)
   * @param cb callback method
   * @return void
   */
  
  @DELETE("/pet/{petId}")
  void deletePet(
    @Path("petId") Long petId, @Header("api_key") String apiKey, Callback<Void> cb
  );
  /**
   * Finds Pets by status
   * Sync method
   * Multiple status values can be provided with comma separated strings
   * @param status Status values that need to be considered for query (optional, default to available)
   * @return List<Pet>
   */
  
  @GET("/pet/findByStatus")
  List<Pet> findPetsByStatus(
    @Query("status") List<String> status
  );

  /**
   * Finds Pets by status
   * Async method
   * @param status Status values that need to be considered for query (optional, default to available)
   * @param cb callback method
   * @return void
   */
  
  @GET("/pet/findByStatus")
  void findPetsByStatus(
    @Query("status") List<String> status, Callback<List<Pet>> cb
  );
  /**
   * Finds Pets by tags
   * Sync method
   * Muliple tags can be provided with comma seperated strings. Use tag1, tag2, tag3 for testing.
   * @param tags Tags to filter by (optional)
   * @return List<Pet>
   */
  
  @GET("/pet/findByTags")
  List<Pet> findPetsByTags(
    @Query("tags") List<String> tags
  );

  /**
   * Finds Pets by tags
   * Async method
   * @param tags Tags to filter by (optional)
   * @param cb callback method
   * @return void
   */
  
  @GET("/pet/findByTags")
  void findPetsByTags(
    @Query("tags") List<String> tags, Callback<List<Pet>> cb
  );
  /**
   * Find pet by ID
   * Sync method
   * Returns a pet when ID &lt; 10.  ID &gt; 10 or nonintegers will simulate API error conditions
   * @param petId ID of pet that needs to be fetched (required)
   * @return Pet
   */
  
  @GET("/pet/{petId}")
  Pet getPetById(
    @Path("petId") Long petId
  );

  /**
   * Find pet by ID
   * Async method
   * @param petId ID of pet that needs to be fetched (required)
   * @param cb callback method
   * @return void
   */
  
  @GET("/pet/{petId}")
  void getPetById(
    @Path("petId") Long petId, Callback<Pet> cb
  );
  /**
   * Fake endpoint to test inline arbitrary object return by &#39;Find pet by ID&#39;
   * Sync method
   * Returns a pet when ID &lt; 10.  ID &gt; 10 or nonintegers will simulate API error conditions
   * @param petId ID of pet that needs to be fetched (required)
   * @return InlineResponse200
   */
  
  @GET("/pet/{petId}?response&#x3D;inline_arbitrary_object")
  InlineResponse200 getPetByIdInObject(
    @Path("petId") Long petId
  );

  /**
   * Fake endpoint to test inline arbitrary object return by &#39;Find pet by ID&#39;
   * Async method
   * @param petId ID of pet that needs to be fetched (required)
   * @param cb callback method
   * @return void
   */
  
  @GET("/pet/{petId}?response&#x3D;inline_arbitrary_object")
  void getPetByIdInObject(
    @Path("petId") Long petId, Callback<InlineResponse200> cb
  );
  /**
   * Fake endpoint to test byte array return by &#39;Find pet by ID&#39;
   * Sync method
   * Returns a pet when ID &lt; 10.  ID &gt; 10 or nonintegers will simulate API error conditions
   * @param petId ID of pet that needs to be fetched (required)
   * @return byte[]
   */
  
  @GET("/pet/{petId}?testing_byte_array&#x3D;true")
  byte[] petPetIdtestingByteArraytrueGet(
    @Path("petId") Long petId
  );

  /**
   * Fake endpoint to test byte array return by &#39;Find pet by ID&#39;
   * Async method
   * @param petId ID of pet that needs to be fetched (required)
   * @param cb callback method
   * @return void
   */
  
  @GET("/pet/{petId}?testing_byte_array&#x3D;true")
  void petPetIdtestingByteArraytrueGet(
    @Path("petId") Long petId, Callback<byte[]> cb
  );
  /**
   * Update an existing pet
   * Sync method
   * 
   * @param body Pet object that needs to be added to the store (optional)
   * @return Void
   */
  
  @PUT("/pet")
  Void updatePet(
    @Body Pet body
  );

  /**
   * Update an existing pet
   * Async method
   * @param body Pet object that needs to be added to the store (optional)
   * @param cb callback method
   * @return void
   */
  
  @PUT("/pet")
  void updatePet(
    @Body Pet body, Callback<Void> cb
  );
  /**
   * Updates a pet in the store with form data
   * Sync method
   * 
   * @param petId ID of pet that needs to be updated (required)
   * @param name Updated name of the pet (optional)
   * @param status Updated status of the pet (optional)
   * @return Void
   */
  
  @FormUrlEncoded
  @POST("/pet/{petId}")
  Void updatePetWithForm(
    @Path("petId") String petId, @Field("name") String name, @Field("status") String status
  );

  /**
   * Updates a pet in the store with form data
   * Async method
   * @param petId ID of pet that needs to be updated (required)
   * @param name Updated name of the pet (optional)
   * @param status Updated status of the pet (optional)
   * @param cb callback method
   * @return void
   */
  
  @FormUrlEncoded
  @POST("/pet/{petId}")
  void updatePetWithForm(
    @Path("petId") String petId, @Field("name") String name, @Field("status") String status, Callback<Void> cb
  );
  /**
   * uploads an image
   * Sync method
   * 
   * @param petId ID of pet to update (required)
   * @param additionalMetadata Additional data to pass to server (optional)
   * @param file file to upload (optional)
   * @return Void
   */
  
  @Multipart
  @POST("/pet/{petId}/uploadImage")
  Void uploadFile(
    @Path("petId") Long petId, @Part("additionalMetadata") String additionalMetadata, @Part("file") TypedFile file
  );

  /**
   * uploads an image
   * Async method
   * @param petId ID of pet to update (required)
   * @param additionalMetadata Additional data to pass to server (optional)
   * @param file file to upload (optional)
   * @param cb callback method
   * @return void
   */
  
  @Multipart
  @POST("/pet/{petId}/uploadImage")
  void uploadFile(
    @Path("petId") Long petId, @Part("additionalMetadata") String additionalMetadata, @Part("file") TypedFile file, Callback<Void> cb
  );
<<<<<<< HEAD
  
=======
>>>>>>> 3332692d
}<|MERGE_RESOLUTION|>--- conflicted
+++ resolved
@@ -7,8 +7,8 @@
 import retrofit.mime.*;
 
 import io.swagger.client.model.Pet;
-import io.swagger.client.model.InlineResponse200;
 import java.io.File;
+import io.swagger.client.model.ApiResponse;
 
 import java.util.ArrayList;
 import java.util.HashMap;
@@ -20,7 +20,7 @@
    * Add a new pet to the store
    * Sync method
    * 
-   * @param body Pet object that needs to be added to the store (optional)
+   * @param body Pet object that needs to be added to the store (required)
    * @return Void
    */
   
@@ -32,7 +32,7 @@
   /**
    * Add a new pet to the store
    * Async method
-   * @param body Pet object that needs to be added to the store (optional)
+   * @param body Pet object that needs to be added to the store (required)
    * @param cb callback method
    * @return void
    */
@@ -42,31 +42,6 @@
     @Body Pet body, Callback<Void> cb
   );
   /**
-   * Fake endpoint to test byte array in body parameter for adding a new pet to the store
-   * Sync method
-   * 
-   * @param body Pet object in the form of byte array (optional)
-   * @return Void
-   */
-  
-  @POST("/pet?testing_byte_array&#x3D;true")
-  Void addPetUsingByteArray(
-    @Body byte[] body
-  );
-
-  /**
-   * Fake endpoint to test byte array in body parameter for adding a new pet to the store
-   * Async method
-   * @param body Pet object in the form of byte array (optional)
-   * @param cb callback method
-   * @return void
-   */
-  
-  @POST("/pet?testing_byte_array&#x3D;true")
-  void addPetUsingByteArray(
-    @Body byte[] body, Callback<Void> cb
-  );
-  /**
    * Deletes a pet
    * Sync method
    * 
@@ -97,57 +72,57 @@
    * Finds Pets by status
    * Sync method
    * Multiple status values can be provided with comma separated strings
-   * @param status Status values that need to be considered for query (optional, default to available)
+   * @param status Status values that need to be considered for filter (required)
    * @return List<Pet>
    */
   
   @GET("/pet/findByStatus")
   List<Pet> findPetsByStatus(
-    @Query("status") List<String> status
+    @Query("status") CSVParams status
   );
 
   /**
    * Finds Pets by status
    * Async method
-   * @param status Status values that need to be considered for query (optional, default to available)
+   * @param status Status values that need to be considered for filter (required)
    * @param cb callback method
    * @return void
    */
   
   @GET("/pet/findByStatus")
   void findPetsByStatus(
-    @Query("status") List<String> status, Callback<List<Pet>> cb
+    @Query("status") CSVParams status, Callback<List<Pet>> cb
   );
   /**
    * Finds Pets by tags
    * Sync method
-   * Muliple tags can be provided with comma seperated strings. Use tag1, tag2, tag3 for testing.
-   * @param tags Tags to filter by (optional)
+   * Multiple tags can be provided with comma separated strings. Use tag1, tag2, tag3 for testing.
+   * @param tags Tags to filter by (required)
    * @return List<Pet>
    */
   
   @GET("/pet/findByTags")
   List<Pet> findPetsByTags(
-    @Query("tags") List<String> tags
+    @Query("tags") CSVParams tags
   );
 
   /**
    * Finds Pets by tags
    * Async method
-   * @param tags Tags to filter by (optional)
+   * @param tags Tags to filter by (required)
    * @param cb callback method
    * @return void
    */
   
   @GET("/pet/findByTags")
   void findPetsByTags(
-    @Query("tags") List<String> tags, Callback<List<Pet>> cb
+    @Query("tags") CSVParams tags, Callback<List<Pet>> cb
   );
   /**
    * Find pet by ID
    * Sync method
-   * Returns a pet when ID &lt; 10.  ID &gt; 10 or nonintegers will simulate API error conditions
-   * @param petId ID of pet that needs to be fetched (required)
+   * Returns a single pet
+   * @param petId ID of pet to return (required)
    * @return Pet
    */
   
@@ -159,7 +134,7 @@
   /**
    * Find pet by ID
    * Async method
-   * @param petId ID of pet that needs to be fetched (required)
+   * @param petId ID of pet to return (required)
    * @param cb callback method
    * @return void
    */
@@ -169,60 +144,10 @@
     @Path("petId") Long petId, Callback<Pet> cb
   );
   /**
-   * Fake endpoint to test inline arbitrary object return by &#39;Find pet by ID&#39;
-   * Sync method
-   * Returns a pet when ID &lt; 10.  ID &gt; 10 or nonintegers will simulate API error conditions
-   * @param petId ID of pet that needs to be fetched (required)
-   * @return InlineResponse200
-   */
-  
-  @GET("/pet/{petId}?response&#x3D;inline_arbitrary_object")
-  InlineResponse200 getPetByIdInObject(
-    @Path("petId") Long petId
-  );
-
-  /**
-   * Fake endpoint to test inline arbitrary object return by &#39;Find pet by ID&#39;
-   * Async method
-   * @param petId ID of pet that needs to be fetched (required)
-   * @param cb callback method
-   * @return void
-   */
-  
-  @GET("/pet/{petId}?response&#x3D;inline_arbitrary_object")
-  void getPetByIdInObject(
-    @Path("petId") Long petId, Callback<InlineResponse200> cb
-  );
-  /**
-   * Fake endpoint to test byte array return by &#39;Find pet by ID&#39;
-   * Sync method
-   * Returns a pet when ID &lt; 10.  ID &gt; 10 or nonintegers will simulate API error conditions
-   * @param petId ID of pet that needs to be fetched (required)
-   * @return byte[]
-   */
-  
-  @GET("/pet/{petId}?testing_byte_array&#x3D;true")
-  byte[] petPetIdtestingByteArraytrueGet(
-    @Path("petId") Long petId
-  );
-
-  /**
-   * Fake endpoint to test byte array return by &#39;Find pet by ID&#39;
-   * Async method
-   * @param petId ID of pet that needs to be fetched (required)
-   * @param cb callback method
-   * @return void
-   */
-  
-  @GET("/pet/{petId}?testing_byte_array&#x3D;true")
-  void petPetIdtestingByteArraytrueGet(
-    @Path("petId") Long petId, Callback<byte[]> cb
-  );
-  /**
    * Update an existing pet
    * Sync method
    * 
-   * @param body Pet object that needs to be added to the store (optional)
+   * @param body Pet object that needs to be added to the store (required)
    * @return Void
    */
   
@@ -234,7 +159,7 @@
   /**
    * Update an existing pet
    * Async method
-   * @param body Pet object that needs to be added to the store (optional)
+   * @param body Pet object that needs to be added to the store (required)
    * @param cb callback method
    * @return void
    */
@@ -256,7 +181,7 @@
   @FormUrlEncoded
   @POST("/pet/{petId}")
   Void updatePetWithForm(
-    @Path("petId") String petId, @Field("name") String name, @Field("status") String status
+    @Path("petId") Long petId, @Field("name") String name, @Field("status") String status
   );
 
   /**
@@ -272,7 +197,7 @@
   @FormUrlEncoded
   @POST("/pet/{petId}")
   void updatePetWithForm(
-    @Path("petId") String petId, @Field("name") String name, @Field("status") String status, Callback<Void> cb
+    @Path("petId") Long petId, @Field("name") String name, @Field("status") String status, Callback<Void> cb
   );
   /**
    * uploads an image
@@ -281,12 +206,12 @@
    * @param petId ID of pet to update (required)
    * @param additionalMetadata Additional data to pass to server (optional)
    * @param file file to upload (optional)
-   * @return Void
+   * @return ApiResponse
    */
   
   @Multipart
   @POST("/pet/{petId}/uploadImage")
-  Void uploadFile(
+  ApiResponse uploadFile(
     @Path("petId") Long petId, @Part("additionalMetadata") String additionalMetadata, @Part("file") TypedFile file
   );
 
@@ -303,10 +228,6 @@
   @Multipart
   @POST("/pet/{petId}/uploadImage")
   void uploadFile(
-    @Path("petId") Long petId, @Part("additionalMetadata") String additionalMetadata, @Part("file") TypedFile file, Callback<Void> cb
-  );
-<<<<<<< HEAD
-  
-=======
->>>>>>> 3332692d
+    @Path("petId") Long petId, @Part("additionalMetadata") String additionalMetadata, @Part("file") TypedFile file, Callback<ApiResponse> cb
+  );
 }