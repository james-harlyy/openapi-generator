package io.swagger.client.api;

import io.swagger.client.ApiException;
import io.swagger.client.ApiClient;
import io.swagger.client.Configuration;

import io.swagger.client.model.*;

import java.util.*;

import java.util.Map;
import io.swagger.client.model.Order;

import com.sun.jersey.multipart.FormDataMultiPart;
import com.sun.jersey.multipart.file.FileDataBodyPart;

import javax.ws.rs.core.MediaType;

import java.io.File;
import java.util.Map;
import java.util.HashMap;

public class StoreApi {
  private ApiClient apiClient;

  public StoreApi() {
    this(Configuration.getDefaultApiClient());
  }

  public StoreApi(ApiClient apiClient) {
    this.apiClient = apiClient;
  }

  public ApiClient getApiClient() {
    return apiClient;
  }

  public void setApiClient(ApiClient apiClient) {
    this.apiClient = apiClient;
  }

  
  /**
   * Returns pet inventories by status
   * Returns a map of status codes to quantities
   * @return Map<String, Integer>
   */
  public Map<String, Integer> getInventory () throws ApiException {
    Object postBody = null;
    

    // create path and map variables
    String path = "/store/inventory".replaceAll("\\{format\\}","json");

    // query params
    Map<String, String> queryParams = new HashMap<String, String>();
    Map<String, String> headerParams = new HashMap<String, String>();
    Map<String, String> formParams = new HashMap<String, String>();

    
    
    String[] contentTypes = {
      
    };

    String contentType = contentTypes.length > 0 ? contentTypes[0] : "application/json";

    if(contentType.startsWith("multipart/form-data")) {
      boolean hasFields = false;
      FormDataMultiPart mp = new FormDataMultiPart();
      
      if(hasFields)
        postBody = mp;
    }
    else {
      
    }

    try {
<<<<<<< HEAD
      String[] authNames = new String[] { "api_key" };
      String response = apiInvoker.invokeAPI(basePath, path, "GET", queryParams, postBody, headerParams, formParams, contentType, authNames);
=======
      String response = apiClient.invokeAPI(path, "GET", queryParams, postBody, headerParams, formParams, contentType);
>>>>>>> 59ca8bd9
      if(response != null){
        return (Map<String, Integer>) apiClient.deserialize(response, "map", Map.class);
      }
      else {
        return null;
      }
    } catch (ApiException ex) {
      throw ex;
    }
  }
  
  /**
   * Place an order for a pet
   * 
   * @param body order placed for purchasing the pet
   * @return Order
   */
  public Order placeOrder (Order body) throws ApiException {
    Object postBody = body;
    

    // create path and map variables
    String path = "/store/order".replaceAll("\\{format\\}","json");

    // query params
    Map<String, String> queryParams = new HashMap<String, String>();
    Map<String, String> headerParams = new HashMap<String, String>();
    Map<String, String> formParams = new HashMap<String, String>();

    
    
    String[] contentTypes = {
      
    };

    String contentType = contentTypes.length > 0 ? contentTypes[0] : "application/json";

    if(contentType.startsWith("multipart/form-data")) {
      boolean hasFields = false;
      FormDataMultiPart mp = new FormDataMultiPart();
      
      if(hasFields)
        postBody = mp;
    }
    else {
      
    }

    try {
<<<<<<< HEAD
      String[] authNames = new String[] {  };
      String response = apiInvoker.invokeAPI(basePath, path, "POST", queryParams, postBody, headerParams, formParams, contentType, authNames);
=======
      String response = apiClient.invokeAPI(path, "POST", queryParams, postBody, headerParams, formParams, contentType);
>>>>>>> 59ca8bd9
      if(response != null){
        return (Order) apiClient.deserialize(response, "", Order.class);
      }
      else {
        return null;
      }
    } catch (ApiException ex) {
      throw ex;
    }
  }
  
  /**
   * Find purchase order by ID
   * For valid response try integer IDs with value &lt;= 5 or &gt; 10. Other values will generated exceptions
   * @param orderId ID of pet that needs to be fetched
   * @return Order
   */
  public Order getOrderById (String orderId) throws ApiException {
    Object postBody = null;
    
    // verify the required parameter 'orderId' is set
    if (orderId == null) {
       throw new ApiException(400, "Missing the required parameter 'orderId' when calling getOrderById");
    }
    

    // create path and map variables
    String path = "/store/order/{orderId}".replaceAll("\\{format\\}","json")
      .replaceAll("\\{" + "orderId" + "\\}", apiClient.escapeString(orderId.toString()));

    // query params
    Map<String, String> queryParams = new HashMap<String, String>();
    Map<String, String> headerParams = new HashMap<String, String>();
    Map<String, String> formParams = new HashMap<String, String>();

    
    
    String[] contentTypes = {
      
    };

    String contentType = contentTypes.length > 0 ? contentTypes[0] : "application/json";

    if(contentType.startsWith("multipart/form-data")) {
      boolean hasFields = false;
      FormDataMultiPart mp = new FormDataMultiPart();
      
      if(hasFields)
        postBody = mp;
    }
    else {
      
    }

    try {
<<<<<<< HEAD
      String[] authNames = new String[] {  };
      String response = apiInvoker.invokeAPI(basePath, path, "GET", queryParams, postBody, headerParams, formParams, contentType, authNames);
=======
      String response = apiClient.invokeAPI(path, "GET", queryParams, postBody, headerParams, formParams, contentType);
>>>>>>> 59ca8bd9
      if(response != null){
        return (Order) apiClient.deserialize(response, "", Order.class);
      }
      else {
        return null;
      }
    } catch (ApiException ex) {
      throw ex;
    }
  }
  
  /**
   * Delete purchase order by ID
   * For valid response try integer IDs with value &lt; 1000. Anything above 1000 or nonintegers will generate API errors
   * @param orderId ID of the order that needs to be deleted
   * @return void
   */
  public void deleteOrder (String orderId) throws ApiException {
    Object postBody = null;
    
    // verify the required parameter 'orderId' is set
    if (orderId == null) {
       throw new ApiException(400, "Missing the required parameter 'orderId' when calling deleteOrder");
    }
    

    // create path and map variables
    String path = "/store/order/{orderId}".replaceAll("\\{format\\}","json")
      .replaceAll("\\{" + "orderId" + "\\}", apiClient.escapeString(orderId.toString()));

    // query params
    Map<String, String> queryParams = new HashMap<String, String>();
    Map<String, String> headerParams = new HashMap<String, String>();
    Map<String, String> formParams = new HashMap<String, String>();

    
    
    String[] contentTypes = {
      
    };

    String contentType = contentTypes.length > 0 ? contentTypes[0] : "application/json";

    if(contentType.startsWith("multipart/form-data")) {
      boolean hasFields = false;
      FormDataMultiPart mp = new FormDataMultiPart();
      
      if(hasFields)
        postBody = mp;
    }
    else {
      
    }

    try {
<<<<<<< HEAD
      String[] authNames = new String[] {  };
      String response = apiInvoker.invokeAPI(basePath, path, "DELETE", queryParams, postBody, headerParams, formParams, contentType, authNames);
=======
      String response = apiClient.invokeAPI(path, "DELETE", queryParams, postBody, headerParams, formParams, contentType);
>>>>>>> 59ca8bd9
      if(response != null){
        return ;
      }
      else {
        return ;
      }
    } catch (ApiException ex) {
      throw ex;
    }
  }
  
}<|MERGE_RESOLUTION|>--- conflicted
+++ resolved
@@ -77,12 +77,8 @@
     }
 
     try {
-<<<<<<< HEAD
       String[] authNames = new String[] { "api_key" };
-      String response = apiInvoker.invokeAPI(basePath, path, "GET", queryParams, postBody, headerParams, formParams, contentType, authNames);
-=======
-      String response = apiClient.invokeAPI(path, "GET", queryParams, postBody, headerParams, formParams, contentType);
->>>>>>> 59ca8bd9
+      String response = apiClient.invokeAPI(path, "GET", queryParams, postBody, headerParams, formParams, contentType, authNames);
       if(response != null){
         return (Map<String, Integer>) apiClient.deserialize(response, "map", Map.class);
       }
@@ -132,12 +128,8 @@
     }
 
     try {
-<<<<<<< HEAD
       String[] authNames = new String[] {  };
-      String response = apiInvoker.invokeAPI(basePath, path, "POST", queryParams, postBody, headerParams, formParams, contentType, authNames);
-=======
-      String response = apiClient.invokeAPI(path, "POST", queryParams, postBody, headerParams, formParams, contentType);
->>>>>>> 59ca8bd9
+      String response = apiClient.invokeAPI(path, "POST", queryParams, postBody, headerParams, formParams, contentType, authNames);
       if(response != null){
         return (Order) apiClient.deserialize(response, "", Order.class);
       }
@@ -193,12 +185,8 @@
     }
 
     try {
-<<<<<<< HEAD
       String[] authNames = new String[] {  };
-      String response = apiInvoker.invokeAPI(basePath, path, "GET", queryParams, postBody, headerParams, formParams, contentType, authNames);
-=======
-      String response = apiClient.invokeAPI(path, "GET", queryParams, postBody, headerParams, formParams, contentType);
->>>>>>> 59ca8bd9
+      String response = apiClient.invokeAPI(path, "GET", queryParams, postBody, headerParams, formParams, contentType, authNames);
       if(response != null){
         return (Order) apiClient.deserialize(response, "", Order.class);
       }
@@ -254,12 +242,8 @@
     }
 
     try {
-<<<<<<< HEAD
       String[] authNames = new String[] {  };
-      String response = apiInvoker.invokeAPI(basePath, path, "DELETE", queryParams, postBody, headerParams, formParams, contentType, authNames);
-=======
-      String response = apiClient.invokeAPI(path, "DELETE", queryParams, postBody, headerParams, formParams, contentType);
->>>>>>> 59ca8bd9
+      String response = apiClient.invokeAPI(path, "DELETE", queryParams, postBody, headerParams, formParams, contentType, authNames);
       if(response != null){
         return ;
       }
