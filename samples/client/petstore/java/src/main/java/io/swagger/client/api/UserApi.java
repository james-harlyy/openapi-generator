--- conflicted
+++ resolved
@@ -60,35 +60,31 @@
 
     
 
-    final String[] accepts = {
-      "application/json", "application/xml"
-    };
-    final String accept = ApiInvoker.selectHeaderAccept(accepts);
-
-    final String[] contentTypes = {
-      
-    };
-    final String contentType = ApiInvoker.selectHeaderContentType(contentTypes);
-
-    
-
-    if(contentType.startsWith("multipart/form-data")) {
-      boolean hasFields = false;
-      FormDataMultiPart mp = new FormDataMultiPart();
-      
-      if(hasFields)
-        postBody = mp;
-    }
-    else {
-      
-    }
-
-    try {
-<<<<<<< HEAD
-      String response = apiInvoker.invokeAPI(basePath, path, "POST", queryParams, postBody, headerParams, formParams, accept, contentType);
-=======
-      String response = apiClient.invokeAPI(path, "POST", queryParams, postBody, headerParams, formParams, contentType);
->>>>>>> 26d9215e
+    
+
+    final String[] accepts = {
+      "application/json", "application/xml"
+    };
+    final String accept = apiClient.selectHeaderAccept(accepts);
+
+    final String[] contentTypes = {
+      
+    };
+    final String contentType = apiClient.selectHeaderContentType(contentTypes);
+
+    if(contentType.startsWith("multipart/form-data")) {
+      boolean hasFields = false;
+      FormDataMultiPart mp = new FormDataMultiPart();
+      
+      if(hasFields)
+        postBody = mp;
+    }
+    else {
+      
+    }
+
+    try {
+      String response = apiClient.invokeAPI(path, "POST", queryParams, postBody, headerParams, formParams, accept, contentType);
       if(response != null){
         return ;
       }
@@ -120,35 +116,31 @@
 
     
 
-    final String[] accepts = {
-      "application/json", "application/xml"
-    };
-    final String accept = ApiInvoker.selectHeaderAccept(accepts);
-
-    final String[] contentTypes = {
-      
-    };
-    final String contentType = ApiInvoker.selectHeaderContentType(contentTypes);
-
-    
-
-    if(contentType.startsWith("multipart/form-data")) {
-      boolean hasFields = false;
-      FormDataMultiPart mp = new FormDataMultiPart();
-      
-      if(hasFields)
-        postBody = mp;
-    }
-    else {
-      
-    }
-
-    try {
-<<<<<<< HEAD
-      String response = apiInvoker.invokeAPI(basePath, path, "POST", queryParams, postBody, headerParams, formParams, accept, contentType);
-=======
-      String response = apiClient.invokeAPI(path, "POST", queryParams, postBody, headerParams, formParams, contentType);
->>>>>>> 26d9215e
+    
+
+    final String[] accepts = {
+      "application/json", "application/xml"
+    };
+    final String accept = apiClient.selectHeaderAccept(accepts);
+
+    final String[] contentTypes = {
+      
+    };
+    final String contentType = apiClient.selectHeaderContentType(contentTypes);
+
+    if(contentType.startsWith("multipart/form-data")) {
+      boolean hasFields = false;
+      FormDataMultiPart mp = new FormDataMultiPart();
+      
+      if(hasFields)
+        postBody = mp;
+    }
+    else {
+      
+    }
+
+    try {
+      String response = apiClient.invokeAPI(path, "POST", queryParams, postBody, headerParams, formParams, accept, contentType);
       if(response != null){
         return ;
       }
@@ -180,35 +172,31 @@
 
     
 
-    final String[] accepts = {
-      "application/json", "application/xml"
-    };
-    final String accept = ApiInvoker.selectHeaderAccept(accepts);
-
-    final String[] contentTypes = {
-      
-    };
-    final String contentType = ApiInvoker.selectHeaderContentType(contentTypes);
-
-    
-
-    if(contentType.startsWith("multipart/form-data")) {
-      boolean hasFields = false;
-      FormDataMultiPart mp = new FormDataMultiPart();
-      
-      if(hasFields)
-        postBody = mp;
-    }
-    else {
-      
-    }
-
-    try {
-<<<<<<< HEAD
-      String response = apiInvoker.invokeAPI(basePath, path, "POST", queryParams, postBody, headerParams, formParams, accept, contentType);
-=======
-      String response = apiClient.invokeAPI(path, "POST", queryParams, postBody, headerParams, formParams, contentType);
->>>>>>> 26d9215e
+    
+
+    final String[] accepts = {
+      "application/json", "application/xml"
+    };
+    final String accept = apiClient.selectHeaderAccept(accepts);
+
+    final String[] contentTypes = {
+      
+    };
+    final String contentType = apiClient.selectHeaderContentType(contentTypes);
+
+    if(contentType.startsWith("multipart/form-data")) {
+      boolean hasFields = false;
+      FormDataMultiPart mp = new FormDataMultiPart();
+      
+      if(hasFields)
+        postBody = mp;
+    }
+    else {
+      
+    }
+
+    try {
+      String response = apiClient.invokeAPI(path, "POST", queryParams, postBody, headerParams, formParams, accept, contentType);
       if(response != null){
         return ;
       }
@@ -245,35 +233,31 @@
       queryParams.put("password", apiClient.parameterToString(password));
     
 
-    final String[] accepts = {
-      "application/json", "application/xml"
-    };
-    final String accept = ApiInvoker.selectHeaderAccept(accepts);
-
-    final String[] contentTypes = {
-      
-    };
-    final String contentType = ApiInvoker.selectHeaderContentType(contentTypes);
-
-    
-
-    if(contentType.startsWith("multipart/form-data")) {
-      boolean hasFields = false;
-      FormDataMultiPart mp = new FormDataMultiPart();
-      
-      if(hasFields)
-        postBody = mp;
-    }
-    else {
-      
-    }
-
-    try {
-<<<<<<< HEAD
-      String response = apiInvoker.invokeAPI(basePath, path, "GET", queryParams, postBody, headerParams, formParams, accept, contentType);
-=======
-      String response = apiClient.invokeAPI(path, "GET", queryParams, postBody, headerParams, formParams, contentType);
->>>>>>> 26d9215e
+    
+
+    final String[] accepts = {
+      "application/json", "application/xml"
+    };
+    final String accept = apiClient.selectHeaderAccept(accepts);
+
+    final String[] contentTypes = {
+      
+    };
+    final String contentType = apiClient.selectHeaderContentType(contentTypes);
+
+    if(contentType.startsWith("multipart/form-data")) {
+      boolean hasFields = false;
+      FormDataMultiPart mp = new FormDataMultiPart();
+      
+      if(hasFields)
+        postBody = mp;
+    }
+    else {
+      
+    }
+
+    try {
+      String response = apiClient.invokeAPI(path, "GET", queryParams, postBody, headerParams, formParams, accept, contentType);
       if(response != null){
         return (String) apiClient.deserialize(response, "", String.class);
       }
@@ -304,35 +288,31 @@
 
     
 
-    final String[] accepts = {
-      "application/json", "application/xml"
-    };
-    final String accept = ApiInvoker.selectHeaderAccept(accepts);
-
-    final String[] contentTypes = {
-      
-    };
-    final String contentType = ApiInvoker.selectHeaderContentType(contentTypes);
-
-    
-
-    if(contentType.startsWith("multipart/form-data")) {
-      boolean hasFields = false;
-      FormDataMultiPart mp = new FormDataMultiPart();
-      
-      if(hasFields)
-        postBody = mp;
-    }
-    else {
-      
-    }
-
-    try {
-<<<<<<< HEAD
-      String response = apiInvoker.invokeAPI(basePath, path, "GET", queryParams, postBody, headerParams, formParams, accept, contentType);
-=======
-      String response = apiClient.invokeAPI(path, "GET", queryParams, postBody, headerParams, formParams, contentType);
->>>>>>> 26d9215e
+    
+
+    final String[] accepts = {
+      "application/json", "application/xml"
+    };
+    final String accept = apiClient.selectHeaderAccept(accepts);
+
+    final String[] contentTypes = {
+      
+    };
+    final String contentType = apiClient.selectHeaderContentType(contentTypes);
+
+    if(contentType.startsWith("multipart/form-data")) {
+      boolean hasFields = false;
+      FormDataMultiPart mp = new FormDataMultiPart();
+      
+      if(hasFields)
+        postBody = mp;
+    }
+    else {
+      
+    }
+
+    try {
+      String response = apiClient.invokeAPI(path, "GET", queryParams, postBody, headerParams, formParams, accept, contentType);
       if(response != null){
         return ;
       }
@@ -370,35 +350,31 @@
 
     
 
-    final String[] accepts = {
-      "application/json", "application/xml"
-    };
-    final String accept = ApiInvoker.selectHeaderAccept(accepts);
-
-    final String[] contentTypes = {
-      
-    };
-    final String contentType = ApiInvoker.selectHeaderContentType(contentTypes);
-
-    
-
-    if(contentType.startsWith("multipart/form-data")) {
-      boolean hasFields = false;
-      FormDataMultiPart mp = new FormDataMultiPart();
-      
-      if(hasFields)
-        postBody = mp;
-    }
-    else {
-      
-    }
-
-    try {
-<<<<<<< HEAD
-      String response = apiInvoker.invokeAPI(basePath, path, "GET", queryParams, postBody, headerParams, formParams, accept, contentType);
-=======
-      String response = apiClient.invokeAPI(path, "GET", queryParams, postBody, headerParams, formParams, contentType);
->>>>>>> 26d9215e
+    
+
+    final String[] accepts = {
+      "application/json", "application/xml"
+    };
+    final String accept = apiClient.selectHeaderAccept(accepts);
+
+    final String[] contentTypes = {
+      
+    };
+    final String contentType = apiClient.selectHeaderContentType(contentTypes);
+
+    if(contentType.startsWith("multipart/form-data")) {
+      boolean hasFields = false;
+      FormDataMultiPart mp = new FormDataMultiPart();
+      
+      if(hasFields)
+        postBody = mp;
+    }
+    else {
+      
+    }
+
+    try {
+      String response = apiClient.invokeAPI(path, "GET", queryParams, postBody, headerParams, formParams, accept, contentType);
       if(response != null){
         return (User) apiClient.deserialize(response, "", User.class);
       }
@@ -437,35 +413,31 @@
 
     
 
-    final String[] accepts = {
-      "application/json", "application/xml"
-    };
-    final String accept = ApiInvoker.selectHeaderAccept(accepts);
-
-    final String[] contentTypes = {
-      
-    };
-    final String contentType = ApiInvoker.selectHeaderContentType(contentTypes);
-
-    
-
-    if(contentType.startsWith("multipart/form-data")) {
-      boolean hasFields = false;
-      FormDataMultiPart mp = new FormDataMultiPart();
-      
-      if(hasFields)
-        postBody = mp;
-    }
-    else {
-      
-    }
-
-    try {
-<<<<<<< HEAD
-      String response = apiInvoker.invokeAPI(basePath, path, "PUT", queryParams, postBody, headerParams, formParams, accept, contentType);
-=======
-      String response = apiClient.invokeAPI(path, "PUT", queryParams, postBody, headerParams, formParams, contentType);
->>>>>>> 26d9215e
+    
+
+    final String[] accepts = {
+      "application/json", "application/xml"
+    };
+    final String accept = apiClient.selectHeaderAccept(accepts);
+
+    final String[] contentTypes = {
+      
+    };
+    final String contentType = apiClient.selectHeaderContentType(contentTypes);
+
+    if(contentType.startsWith("multipart/form-data")) {
+      boolean hasFields = false;
+      FormDataMultiPart mp = new FormDataMultiPart();
+      
+      if(hasFields)
+        postBody = mp;
+    }
+    else {
+      
+    }
+
+    try {
+      String response = apiClient.invokeAPI(path, "PUT", queryParams, postBody, headerParams, formParams, accept, contentType);
       if(response != null){
         return ;
       }
@@ -503,35 +475,31 @@
 
     
 
-    final String[] accepts = {
-      "application/json", "application/xml"
-    };
-    final String accept = ApiInvoker.selectHeaderAccept(accepts);
-
-    final String[] contentTypes = {
-      
-    };
-    final String contentType = ApiInvoker.selectHeaderContentType(contentTypes);
-
-    
-
-    if(contentType.startsWith("multipart/form-data")) {
-      boolean hasFields = false;
-      FormDataMultiPart mp = new FormDataMultiPart();
-      
-      if(hasFields)
-        postBody = mp;
-    }
-    else {
-      
-    }
-
-    try {
-<<<<<<< HEAD
-      String response = apiInvoker.invokeAPI(basePath, path, "DELETE", queryParams, postBody, headerParams, formParams, accept, contentType);
-=======
-      String response = apiClient.invokeAPI(path, "DELETE", queryParams, postBody, headerParams, formParams, contentType);
->>>>>>> 26d9215e
+    
+
+    final String[] accepts = {
+      "application/json", "application/xml"
+    };
+    final String accept = apiClient.selectHeaderAccept(accepts);
+
+    final String[] contentTypes = {
+      
+    };
+    final String contentType = apiClient.selectHeaderContentType(contentTypes);
+
+    if(contentType.startsWith("multipart/form-data")) {
+      boolean hasFields = false;
+      FormDataMultiPart mp = new FormDataMultiPart();
+      
+      if(hasFields)
+        postBody = mp;
+    }
+    else {
+      
+    }
+
+    try {
+      String response = apiClient.invokeAPI(path, "DELETE", queryParams, postBody, headerParams, formParams, accept, contentType);
       if(response != null){
         return ;
       }
