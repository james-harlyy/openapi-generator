--- conflicted
+++ resolved
@@ -66,13 +66,8 @@
    * Get dateTime
    * @return dateTime
   **/
-<<<<<<< HEAD
-  @ApiModelProperty(example = "null", value = "")
+  @ApiModelProperty(value = "")
   public OffsetDateTime getDateTime() {
-=======
-  @ApiModelProperty(value = "")
-  public DateTime getDateTime() {
->>>>>>> b5be3f4a
     return dateTime;
   }
 
