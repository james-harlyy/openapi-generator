--- conflicted
+++ resolved
@@ -44,8 +44,7 @@
         self.id = None  # int
         
         
-<<<<<<< HEAD
-        self.name = None # str
+        self.name = None  # str
         
 
     def __repr__(self):
@@ -55,8 +54,4 @@
                 properties.append('{prop}={val!r}'.format(prop=p, val=self.__dict__[p]))
 
         return '<{name} {props}>'.format(name=__name__, props=' '.join(properties))
-=======
-        self.name = None  # str
-        
 
->>>>>>> a77ae513
