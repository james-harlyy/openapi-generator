package io.swagger.model;

import java.util.Objects;
import java.util.ArrayList;
import com.fasterxml.jackson.annotation.JsonProperty;
import com.fasterxml.jackson.annotation.JsonCreator;
<<<<<<< HEAD
import io.swagger.annotations.ApiModel;
=======



>>>>>>> 504f8f1f


public class User   {
  
  private Long id = null;
  private String username = null;
  private String firstName = null;
  private String lastName = null;
  private String email = null;
  private String password = null;
  private String phone = null;
  private Integer userStatus = null;

  /**
   **/
  
  @JsonProperty("id")
  public Long getId() {
    return id;
  }
  public void setId(Long id) {
    this.id = id;
  }

  /**
   **/
  
  @JsonProperty("username")
  public String getUsername() {
    return username;
  }
  public void setUsername(String username) {
    this.username = username;
  }

  /**
   **/
  
  @JsonProperty("firstName")
  public String getFirstName() {
    return firstName;
  }
  public void setFirstName(String firstName) {
    this.firstName = firstName;
  }

  /**
   **/
  
  @JsonProperty("lastName")
  public String getLastName() {
    return lastName;
  }
  public void setLastName(String lastName) {
    this.lastName = lastName;
  }

  /**
   **/
  
  @JsonProperty("email")
  public String getEmail() {
    return email;
  }
  public void setEmail(String email) {
    this.email = email;
  }

  /**
   **/
  
  @JsonProperty("password")
  public String getPassword() {
    return password;
  }
  public void setPassword(String password) {
    this.password = password;
  }

  /**
   **/
  
  @JsonProperty("phone")
  public String getPhone() {
    return phone;
  }
  public void setPhone(String phone) {
    this.phone = phone;
  }

  /**
   * User Status
   **/
  
  @JsonProperty("userStatus")
  public Integer getUserStatus() {
    return userStatus;
  }
  public void setUserStatus(Integer userStatus) {
    this.userStatus = userStatus;
  }


  @Override
  public boolean equals(Object o) {
    if (this == o) {
      return true;
    }
    if (o == null || getClass() != o.getClass()) {
      return false;
    }
    User user = (User) o;
    return Objects.equals(id, user.id) &&
        Objects.equals(username, user.username) &&
        Objects.equals(firstName, user.firstName) &&
        Objects.equals(lastName, user.lastName) &&
        Objects.equals(email, user.email) &&
        Objects.equals(password, user.password) &&
        Objects.equals(phone, user.phone) &&
        Objects.equals(userStatus, user.userStatus);
  }

  @Override
  public int hashCode() {
    return Objects.hash(id, username, firstName, lastName, email, password, phone, userStatus);
  }

  @Override
  public String toString() {
    StringBuilder sb = new StringBuilder();
    sb.append("class User {\n");
    
    sb.append("    id: ").append(toIndentedString(id)).append("\n");
    sb.append("    username: ").append(toIndentedString(username)).append("\n");
    sb.append("    firstName: ").append(toIndentedString(firstName)).append("\n");
    sb.append("    lastName: ").append(toIndentedString(lastName)).append("\n");
    sb.append("    email: ").append(toIndentedString(email)).append("\n");
    sb.append("    password: ").append(toIndentedString(password)).append("\n");
    sb.append("    phone: ").append(toIndentedString(phone)).append("\n");
    sb.append("    userStatus: ").append(toIndentedString(userStatus)).append("\n");
    sb.append("}");
    return sb.toString();
  }

  /**
   * Convert the given object to string with each line indented by 4 spaces
   * (except the first line).
   */
  private String toIndentedString(Object o) {
    if (o == null) {
      return "null";
    }
    return o.toString().replace("\n", "\n    ");
  }
}
<|MERGE_RESOLUTION|>--- conflicted
+++ resolved
@@ -4,14 +4,7 @@
 import java.util.ArrayList;
 import com.fasterxml.jackson.annotation.JsonProperty;
 import com.fasterxml.jackson.annotation.JsonCreator;
-<<<<<<< HEAD
 import io.swagger.annotations.ApiModel;
-=======
-
-
-
->>>>>>> 504f8f1f
-
 
 public class User   {
   
