package io.swagger.api;

import io.swagger.model.*;
import io.swagger.api.StoreApiService;
import io.swagger.api.factories.StoreApiServiceFactory;

import io.swagger.annotations.ApiParam;
import io.swagger.jaxrs.*;

import java.util.Map;
import io.swagger.model.Order;

import java.util.List;
import io.swagger.api.NotFoundException;

import java.io.InputStream;

import javax.ws.rs.core.Context;
import javax.ws.rs.core.Response;
import javax.ws.rs.core.SecurityContext;
import javax.ws.rs.*;
import javax.validation.constraints.*;

@Path("/store")


@io.swagger.annotations.Api(description = "the store API")

public class StoreApi  {
   private final StoreApiService delegate = StoreApiServiceFactory.getStoreApi();

    @DELETE
    @Path("/order/{orderId}")
    
    @Produces({ "application/xml", "application/json" })
<<<<<<< HEAD
    public Response deleteOrder( @Min(1) @PathParam("orderId") String orderId,@Context SecurityContext securityContext)
=======
    @io.swagger.annotations.ApiOperation(value = "Delete purchase order by ID", notes = "For valid response try integer IDs with value < 1000. Anything above 1000 or nonintegers will generate API errors", response = Void.class, tags={ "store", })
    @io.swagger.annotations.ApiResponses(value = { 
        @io.swagger.annotations.ApiResponse(code = 400, message = "Invalid ID supplied", response = Void.class),
        
        @io.swagger.annotations.ApiResponse(code = 404, message = "Order not found", response = Void.class) })
    public Response deleteOrder( @PathParam("orderId") String orderId,@Context SecurityContext securityContext)
>>>>>>> 5f1b1182
    throws NotFoundException {
        return delegate.deleteOrder(orderId,securityContext);
    }
    @GET
    @Path("/inventory")
    
    @Produces({ "application/json" })
    @io.swagger.annotations.ApiOperation(value = "Returns pet inventories by status", notes = "Returns a map of status codes to quantities", response = Integer.class, responseContainer = "Map", authorizations = {
        @io.swagger.annotations.Authorization(value = "api_key")
    }, tags={ "store", })
    @io.swagger.annotations.ApiResponses(value = { 
        @io.swagger.annotations.ApiResponse(code = 200, message = "successful operation", response = Integer.class, responseContainer = "Map") })
    public Response getInventory(@Context SecurityContext securityContext)
    throws NotFoundException {
        return delegate.getInventory(securityContext);
    }
    @GET
    @Path("/order/{orderId}")
    
    @Produces({ "application/xml", "application/json" })
<<<<<<< HEAD
    public Response getOrderById( @Min(1) @Max(5) @PathParam("orderId") Long orderId,@Context SecurityContext securityContext)
=======
    @io.swagger.annotations.ApiOperation(value = "Find purchase order by ID", notes = "For valid response try integer IDs with value <= 5 or > 10. Other values will generated exceptions", response = Order.class, tags={ "store", })
    @io.swagger.annotations.ApiResponses(value = { 
        @io.swagger.annotations.ApiResponse(code = 200, message = "successful operation", response = Order.class),
        
        @io.swagger.annotations.ApiResponse(code = 400, message = "Invalid ID supplied", response = Order.class),
        
        @io.swagger.annotations.ApiResponse(code = 404, message = "Order not found", response = Order.class) })
    public Response getOrderById( @PathParam("orderId") Long orderId,@Context SecurityContext securityContext)
>>>>>>> 5f1b1182
    throws NotFoundException {
        return delegate.getOrderById(orderId,securityContext);
    }
    @POST
    @Path("/order")
    
    @Produces({ "application/xml", "application/json" })
    @io.swagger.annotations.ApiOperation(value = "Place an order for a pet", notes = "", response = Order.class, tags={ "store", })
    @io.swagger.annotations.ApiResponses(value = { 
        @io.swagger.annotations.ApiResponse(code = 200, message = "successful operation", response = Order.class),
        
        @io.swagger.annotations.ApiResponse(code = 400, message = "Invalid Order", response = Order.class) })
    public Response placeOrder(@ApiParam(value = "order placed for purchasing the pet" ,required=true) Order body,@Context SecurityContext securityContext)
    throws NotFoundException {
        return delegate.placeOrder(body,securityContext);
    }
}<|MERGE_RESOLUTION|>--- conflicted
+++ resolved
@@ -33,16 +33,12 @@
     @Path("/order/{orderId}")
     
     @Produces({ "application/xml", "application/json" })
-<<<<<<< HEAD
-    public Response deleteOrder( @Min(1) @PathParam("orderId") String orderId,@Context SecurityContext securityContext)
-=======
     @io.swagger.annotations.ApiOperation(value = "Delete purchase order by ID", notes = "For valid response try integer IDs with value < 1000. Anything above 1000 or nonintegers will generate API errors", response = Void.class, tags={ "store", })
     @io.swagger.annotations.ApiResponses(value = { 
         @io.swagger.annotations.ApiResponse(code = 400, message = "Invalid ID supplied", response = Void.class),
         
         @io.swagger.annotations.ApiResponse(code = 404, message = "Order not found", response = Void.class) })
     public Response deleteOrder( @PathParam("orderId") String orderId,@Context SecurityContext securityContext)
->>>>>>> 5f1b1182
     throws NotFoundException {
         return delegate.deleteOrder(orderId,securityContext);
     }
@@ -63,9 +59,6 @@
     @Path("/order/{orderId}")
     
     @Produces({ "application/xml", "application/json" })
-<<<<<<< HEAD
-    public Response getOrderById( @Min(1) @Max(5) @PathParam("orderId") Long orderId,@Context SecurityContext securityContext)
-=======
     @io.swagger.annotations.ApiOperation(value = "Find purchase order by ID", notes = "For valid response try integer IDs with value <= 5 or > 10. Other values will generated exceptions", response = Order.class, tags={ "store", })
     @io.swagger.annotations.ApiResponses(value = { 
         @io.swagger.annotations.ApiResponse(code = 200, message = "successful operation", response = Order.class),
@@ -73,8 +66,7 @@
         @io.swagger.annotations.ApiResponse(code = 400, message = "Invalid ID supplied", response = Order.class),
         
         @io.swagger.annotations.ApiResponse(code = 404, message = "Order not found", response = Order.class) })
-    public Response getOrderById( @PathParam("orderId") Long orderId,@Context SecurityContext securityContext)
->>>>>>> 5f1b1182
+    public Response getOrderById( @Min(1) @Max(5) @PathParam("orderId") Long orderId,@Context SecurityContext securityContext)
     throws NotFoundException {
         return delegate.getOrderById(orderId,securityContext);
     }
