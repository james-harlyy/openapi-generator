<<<<<<< HEAD
package io.swagger.api;

import io.swagger.model.*;
import io.swagger.api.FakeApiService;
import io.swagger.api.factories.FakeApiServiceFactory;

import io.swagger.annotations.ApiParam;
import io.swagger.jaxrs.*;

import java.math.BigDecimal;
import io.swagger.model.Client;
import java.util.Date;

import java.util.List;
import io.swagger.api.NotFoundException;

import java.io.InputStream;

import org.glassfish.jersey.media.multipart.FormDataContentDisposition;
import org.glassfish.jersey.media.multipart.FormDataParam;

import javax.ws.rs.core.Context;
import javax.ws.rs.core.Response;
import javax.ws.rs.core.SecurityContext;
import javax.ws.rs.*;

@Path("/fake")


@io.swagger.annotations.Api(description = "the fake API")

public class FakeApi  {
   private final FakeApiService delegate = FakeApiServiceFactory.getFakeApi();

    @PATCH
    
    @Consumes({ "application/json" })
    @Produces({ "application/json" })
    @io.swagger.annotations.ApiOperation(value = "To test \"client\" model", notes = "To test \"client\" model", response = Client.class, tags={ "fake", })
    @io.swagger.annotations.ApiResponses(value = { 
        @io.swagger.annotations.ApiResponse(code = 200, message = "successful operation", response = Client.class) })
    public Response testClientModel(@ApiParam(value = "client model" ,required=true) Client body
,@Context SecurityContext securityContext)
    throws NotFoundException {
        return delegate.testClientModel(body,securityContext);
    }
    @POST
    
    @Consumes({ "application/xml; charset=utf-8", "application/json; charset=utf-8" })
    @Produces({ "application/xml; charset=utf-8", "application/json; charset=utf-8" })
    @io.swagger.annotations.ApiOperation(value = "Fake endpoint for testing various parameters 假端點 偽のエンドポイント 가짜 엔드 포인트 ", notes = "Fake endpoint for testing various parameters 假端點 偽のエンドポイント 가짜 엔드 포인트 ", response = void.class, authorizations = {
        @io.swagger.annotations.Authorization(value = "http_basic_test")
    }, tags={ "fake", })
    @io.swagger.annotations.ApiResponses(value = { 
        @io.swagger.annotations.ApiResponse(code = 400, message = "Invalid username supplied", response = void.class),
        
        @io.swagger.annotations.ApiResponse(code = 404, message = "User not found", response = void.class) })
    public Response testEndpointParameters(@ApiParam(value = "None", required=true)  @FormParam("number")  BigDecimal number
,@ApiParam(value = "None", required=true)  @FormParam("double")  Double _double
,@ApiParam(value = "None", required=true)  @FormParam("pattern_without_delimiter")  String patternWithoutDelimiter
,@ApiParam(value = "None", required=true)  @FormParam("byte")  byte[] _byte
,@ApiParam(value = "None")  @FormParam("integer")  Integer integer
,@ApiParam(value = "None")  @FormParam("int32")  Integer int32
,@ApiParam(value = "None")  @FormParam("int64")  Long int64
,@ApiParam(value = "None")  @FormParam("float")  Float _float
,@ApiParam(value = "None")  @FormParam("string")  String string
,@ApiParam(value = "None")  @FormParam("binary")  byte[] binary
,@ApiParam(value = "None")  @FormParam("date")  Date date
,@ApiParam(value = "None")  @FormParam("dateTime")  Date dateTime
,@ApiParam(value = "None")  @FormParam("password")  String password
,@ApiParam(value = "None")  @FormParam("callback")  String paramCallback
,@Context SecurityContext securityContext)
    throws NotFoundException {
        return delegate.testEndpointParameters(number,_double,patternWithoutDelimiter,_byte,integer,int32,int64,_float,string,binary,date,dateTime,password,paramCallback,securityContext);
    }
    @GET
    
    @Consumes({ "*/*" })
    @Produces({ "*/*" })
    @io.swagger.annotations.ApiOperation(value = "To test enum parameters", notes = "To test enum parameters", response = void.class, tags={ "fake", })
    @io.swagger.annotations.ApiResponses(value = { 
        @io.swagger.annotations.ApiResponse(code = 400, message = "Invalid request", response = void.class),
        
        @io.swagger.annotations.ApiResponse(code = 404, message = "Not found", response = void.class) })
    public Response testEnumParameters(@ApiParam(value = "Form parameter enum test (string array)", allowableValues=">, $")  @FormParam("enum_form_string_array")  List<String> enumFormStringArray
,@ApiParam(value = "Form parameter enum test (string)", allowableValues="_abc, -efg, (xyz)", defaultValue="-efg")  @DefaultValue("-efg") @FormParam("enum_form_string")  String enumFormString
,@ApiParam(value = "Header parameter enum test (string array)" , allowableValues=">, $")@HeaderParam("enum_header_string_array") List<String> enumHeaderStringArray
,@ApiParam(value = "Header parameter enum test (string)" , allowableValues="_abc, -efg, (xyz)", defaultValue="-efg")@HeaderParam("enum_header_string") String enumHeaderString
,@ApiParam(value = "Query parameter enum test (string array)", allowableValues=">, $") @QueryParam("enum_query_string_array") List<String> enumQueryStringArray
,@ApiParam(value = "Query parameter enum test (string)", allowableValues="_abc, -efg, (xyz)", defaultValue="-efg") @DefaultValue("-efg") @QueryParam("enum_query_string") String enumQueryString
,@ApiParam(value = "Query parameter enum test (double)") @QueryParam("enum_query_integer") Integer enumQueryInteger
,@ApiParam(value = "Query parameter enum test (double)")  @FormParam("enum_query_double")  Double enumQueryDouble
,@Context SecurityContext securityContext)
    throws NotFoundException {
        return delegate.testEnumParameters(enumFormStringArray,enumFormString,enumHeaderStringArray,enumHeaderString,enumQueryStringArray,enumQueryString,enumQueryInteger,enumQueryDouble,securityContext);
    }
}
=======
package io.swagger.api;

import io.swagger.model.*;
import io.swagger.api.FakeApiService;
import io.swagger.api.factories.FakeApiServiceFactory;

import io.swagger.annotations.ApiParam;
import io.swagger.jaxrs.*;

import java.math.BigDecimal;
import io.swagger.model.Client;
import java.util.Date;

import java.util.List;
import io.swagger.api.NotFoundException;

import java.io.InputStream;

import org.glassfish.jersey.media.multipart.FormDataContentDisposition;
import org.glassfish.jersey.media.multipart.FormDataParam;

import javax.ws.rs.core.Context;
import javax.ws.rs.core.Response;
import javax.ws.rs.core.SecurityContext;
import javax.ws.rs.*;
import javax.validation.constraints.*;

@Path("/fake")


@io.swagger.annotations.Api(description = "the fake API")

public class FakeApi  {
   private final FakeApiService delegate = FakeApiServiceFactory.getFakeApi();

    @PATCH
    
    @Consumes({ "application/json" })
    @Produces({ "application/json" })
    @io.swagger.annotations.ApiOperation(value = "To test \"client\" model", notes = "To test \"client\" model", response = Client.class, tags={ "fake", })
    @io.swagger.annotations.ApiResponses(value = { 
        @io.swagger.annotations.ApiResponse(code = 200, message = "successful operation", response = Client.class) })
    public Response testClientModel(@ApiParam(value = "client model" ,required=true) Client body
,@Context SecurityContext securityContext)
    throws NotFoundException {
        return delegate.testClientModel(body,securityContext);
    }
    @POST
    
    @Consumes({ "application/xml; charset=utf-8", "application/json; charset=utf-8" })
    @Produces({ "application/xml; charset=utf-8", "application/json; charset=utf-8" })
    @io.swagger.annotations.ApiOperation(value = "Fake endpoint for testing various parameters 假端點 偽のエンドポイント 가짜 엔드 포인트 ", notes = "Fake endpoint for testing various parameters 假端點 偽のエンドポイント 가짜 엔드 포인트 ", response = void.class, authorizations = {
        @io.swagger.annotations.Authorization(value = "http_basic_test")
    }, tags={ "fake", })
    @io.swagger.annotations.ApiResponses(value = { 
        @io.swagger.annotations.ApiResponse(code = 400, message = "Invalid username supplied", response = void.class),
        
        @io.swagger.annotations.ApiResponse(code = 404, message = "User not found", response = void.class) })
    public Response testEndpointParameters(@ApiParam(value = "None", required=true)  @FormParam("number")  BigDecimal number
,@ApiParam(value = "None", required=true)  @FormParam("double")  Double _double
,@ApiParam(value = "None", required=true)  @FormParam("pattern_without_delimiter")  String patternWithoutDelimiter
,@ApiParam(value = "None", required=true)  @FormParam("byte")  byte[] _byte
,@ApiParam(value = "None")  @FormParam("integer")  Integer integer
,@ApiParam(value = "None")  @FormParam("int32")  Integer int32
,@ApiParam(value = "None")  @FormParam("int64")  Long int64
,@ApiParam(value = "None")  @FormParam("float")  Float _float
,@ApiParam(value = "None")  @FormParam("string")  String string
,@ApiParam(value = "None")  @FormParam("binary")  byte[] binary
,@ApiParam(value = "None")  @FormParam("date")  Date date
,@ApiParam(value = "None")  @FormParam("dateTime")  Date dateTime
,@ApiParam(value = "None")  @FormParam("password")  String password
,@ApiParam(value = "None")  @FormParam("callback")  String paramCallback
,@Context SecurityContext securityContext)
    throws NotFoundException {
        return delegate.testEndpointParameters(number,_double,patternWithoutDelimiter,_byte,integer,int32,int64,_float,string,binary,date,dateTime,password,paramCallback,securityContext);
    }
    @GET
    
    @Consumes({ "*/*" })
    @Produces({ "*/*" })
    @io.swagger.annotations.ApiOperation(value = "To test enum parameters", notes = "To test enum parameters", response = void.class, tags={ "fake", })
    @io.swagger.annotations.ApiResponses(value = { 
        @io.swagger.annotations.ApiResponse(code = 400, message = "Invalid request", response = void.class),
        
        @io.swagger.annotations.ApiResponse(code = 404, message = "Not found", response = void.class) })
    public Response testEnumParameters(@ApiParam(value = "Form parameter enum test (string array)", allowableValues=">, $")  @FormParam("enum_form_string_array")  List<String> enumFormStringArray
,@ApiParam(value = "Form parameter enum test (string)", allowableValues="_abc, -efg, (xyz)", defaultValue="-efg")  @DefaultValue("-efg") @FormParam("enum_form_string")  String enumFormString
,@ApiParam(value = "Header parameter enum test (string array)" , allowableValues=">, $")@HeaderParam("enum_header_string_array") List<String> enumHeaderStringArray
,@ApiParam(value = "Header parameter enum test (string)" , allowableValues="_abc, -efg, (xyz)", defaultValue="-efg")@HeaderParam("enum_header_string") String enumHeaderString
,@ApiParam(value = "Query parameter enum test (string array)", allowableValues=">, $") @QueryParam("enum_query_string_array") List<String> enumQueryStringArray
,@ApiParam(value = "Query parameter enum test (string)", allowableValues="_abc, -efg, (xyz)", defaultValue="-efg") @DefaultValue("-efg") @QueryParam("enum_query_string") String enumQueryString
,@ApiParam(value = "Query parameter enum test (double)") @QueryParam("enum_query_integer") Integer enumQueryInteger
,@ApiParam(value = "Query parameter enum test (double)")  @FormParam("enum_query_double")  Double enumQueryDouble
,@Context SecurityContext securityContext)
    throws NotFoundException {
        return delegate.testEnumParameters(enumFormStringArray,enumFormString,enumHeaderStringArray,enumHeaderString,enumQueryStringArray,enumQueryString,enumQueryInteger,enumQueryDouble,securityContext);
    }
}
>>>>>>> a6b0518b
<|MERGE_RESOLUTION|>--- conflicted
+++ resolved
@@ -1,102 +1,3 @@
-<<<<<<< HEAD
-package io.swagger.api;
-
-import io.swagger.model.*;
-import io.swagger.api.FakeApiService;
-import io.swagger.api.factories.FakeApiServiceFactory;
-
-import io.swagger.annotations.ApiParam;
-import io.swagger.jaxrs.*;
-
-import java.math.BigDecimal;
-import io.swagger.model.Client;
-import java.util.Date;
-
-import java.util.List;
-import io.swagger.api.NotFoundException;
-
-import java.io.InputStream;
-
-import org.glassfish.jersey.media.multipart.FormDataContentDisposition;
-import org.glassfish.jersey.media.multipart.FormDataParam;
-
-import javax.ws.rs.core.Context;
-import javax.ws.rs.core.Response;
-import javax.ws.rs.core.SecurityContext;
-import javax.ws.rs.*;
-
-@Path("/fake")
-
-
-@io.swagger.annotations.Api(description = "the fake API")
-
-public class FakeApi  {
-   private final FakeApiService delegate = FakeApiServiceFactory.getFakeApi();
-
-    @PATCH
-    
-    @Consumes({ "application/json" })
-    @Produces({ "application/json" })
-    @io.swagger.annotations.ApiOperation(value = "To test \"client\" model", notes = "To test \"client\" model", response = Client.class, tags={ "fake", })
-    @io.swagger.annotations.ApiResponses(value = { 
-        @io.swagger.annotations.ApiResponse(code = 200, message = "successful operation", response = Client.class) })
-    public Response testClientModel(@ApiParam(value = "client model" ,required=true) Client body
-,@Context SecurityContext securityContext)
-    throws NotFoundException {
-        return delegate.testClientModel(body,securityContext);
-    }
-    @POST
-    
-    @Consumes({ "application/xml; charset=utf-8", "application/json; charset=utf-8" })
-    @Produces({ "application/xml; charset=utf-8", "application/json; charset=utf-8" })
-    @io.swagger.annotations.ApiOperation(value = "Fake endpoint for testing various parameters 假端點 偽のエンドポイント 가짜 엔드 포인트 ", notes = "Fake endpoint for testing various parameters 假端點 偽のエンドポイント 가짜 엔드 포인트 ", response = void.class, authorizations = {
-        @io.swagger.annotations.Authorization(value = "http_basic_test")
-    }, tags={ "fake", })
-    @io.swagger.annotations.ApiResponses(value = { 
-        @io.swagger.annotations.ApiResponse(code = 400, message = "Invalid username supplied", response = void.class),
-        
-        @io.swagger.annotations.ApiResponse(code = 404, message = "User not found", response = void.class) })
-    public Response testEndpointParameters(@ApiParam(value = "None", required=true)  @FormParam("number")  BigDecimal number
-,@ApiParam(value = "None", required=true)  @FormParam("double")  Double _double
-,@ApiParam(value = "None", required=true)  @FormParam("pattern_without_delimiter")  String patternWithoutDelimiter
-,@ApiParam(value = "None", required=true)  @FormParam("byte")  byte[] _byte
-,@ApiParam(value = "None")  @FormParam("integer")  Integer integer
-,@ApiParam(value = "None")  @FormParam("int32")  Integer int32
-,@ApiParam(value = "None")  @FormParam("int64")  Long int64
-,@ApiParam(value = "None")  @FormParam("float")  Float _float
-,@ApiParam(value = "None")  @FormParam("string")  String string
-,@ApiParam(value = "None")  @FormParam("binary")  byte[] binary
-,@ApiParam(value = "None")  @FormParam("date")  Date date
-,@ApiParam(value = "None")  @FormParam("dateTime")  Date dateTime
-,@ApiParam(value = "None")  @FormParam("password")  String password
-,@ApiParam(value = "None")  @FormParam("callback")  String paramCallback
-,@Context SecurityContext securityContext)
-    throws NotFoundException {
-        return delegate.testEndpointParameters(number,_double,patternWithoutDelimiter,_byte,integer,int32,int64,_float,string,binary,date,dateTime,password,paramCallback,securityContext);
-    }
-    @GET
-    
-    @Consumes({ "*/*" })
-    @Produces({ "*/*" })
-    @io.swagger.annotations.ApiOperation(value = "To test enum parameters", notes = "To test enum parameters", response = void.class, tags={ "fake", })
-    @io.swagger.annotations.ApiResponses(value = { 
-        @io.swagger.annotations.ApiResponse(code = 400, message = "Invalid request", response = void.class),
-        
-        @io.swagger.annotations.ApiResponse(code = 404, message = "Not found", response = void.class) })
-    public Response testEnumParameters(@ApiParam(value = "Form parameter enum test (string array)", allowableValues=">, $")  @FormParam("enum_form_string_array")  List<String> enumFormStringArray
-,@ApiParam(value = "Form parameter enum test (string)", allowableValues="_abc, -efg, (xyz)", defaultValue="-efg")  @DefaultValue("-efg") @FormParam("enum_form_string")  String enumFormString
-,@ApiParam(value = "Header parameter enum test (string array)" , allowableValues=">, $")@HeaderParam("enum_header_string_array") List<String> enumHeaderStringArray
-,@ApiParam(value = "Header parameter enum test (string)" , allowableValues="_abc, -efg, (xyz)", defaultValue="-efg")@HeaderParam("enum_header_string") String enumHeaderString
-,@ApiParam(value = "Query parameter enum test (string array)", allowableValues=">, $") @QueryParam("enum_query_string_array") List<String> enumQueryStringArray
-,@ApiParam(value = "Query parameter enum test (string)", allowableValues="_abc, -efg, (xyz)", defaultValue="-efg") @DefaultValue("-efg") @QueryParam("enum_query_string") String enumQueryString
-,@ApiParam(value = "Query parameter enum test (double)") @QueryParam("enum_query_integer") Integer enumQueryInteger
-,@ApiParam(value = "Query parameter enum test (double)")  @FormParam("enum_query_double")  Double enumQueryDouble
-,@Context SecurityContext securityContext)
-    throws NotFoundException {
-        return delegate.testEnumParameters(enumFormStringArray,enumFormString,enumHeaderStringArray,enumHeaderString,enumQueryStringArray,enumQueryString,enumQueryInteger,enumQueryDouble,securityContext);
-    }
-}
-=======
 package io.swagger.api;
 
 import io.swagger.model.*;
@@ -194,5 +95,4 @@
     throws NotFoundException {
         return delegate.testEnumParameters(enumFormStringArray,enumFormString,enumHeaderStringArray,enumHeaderString,enumQueryStringArray,enumQueryString,enumQueryInteger,enumQueryDouble,securityContext);
     }
-}
->>>>>>> a6b0518b
+}