--- conflicted
+++ resolved
@@ -11,21 +11,12 @@
 import java.util.List;
 import java.util.Map;
 import java.util.UUID;
-<<<<<<< HEAD
-
-
-
-
-
-@javax.annotation.Generated(value = "io.swagger.codegen.languages.JavaInflectorServerCodegen", date = "2017-03-13T18:03:34.096+01:00")
-=======
 
 
 
 
 
 
->>>>>>> b5be3f4a
 public class MixedPropertiesAndAdditionalPropertiesClass   {
   @JsonProperty("uuid")
   private UUID uuid = null;
@@ -44,7 +35,7 @@
   }
 
   
-  @ApiModelProperty(example = "null", value = "")
+  @ApiModelProperty(value = "")
   @JsonProperty("uuid")
   public UUID getUuid() {
     return uuid;
@@ -61,7 +52,7 @@
   }
 
   
-  @ApiModelProperty(example = "null", value = "")
+  @ApiModelProperty(value = "")
   @JsonProperty("dateTime")
   public Date getDateTime() {
     return dateTime;
@@ -78,7 +69,7 @@
   }
 
   
-  @ApiModelProperty(example = "null", value = "")
+  @ApiModelProperty(value = "")
   @JsonProperty("map")
   public Map<String, Animal> getMap() {
     return map;
