<project xmlns="http://maven.apache.org/POM/4.0.0" xmlns:xsi="http://www.w3.org/2001/XMLSchema-instance"
         xsi:schemaLocation="http://maven.apache.org/POM/4.0.0 http://maven.apache.org/maven-v4_0_0.xsd">
    <modelVersion>4.0.0</modelVersion>
    <groupId>org.openapitools</groupId>
    <artifactId>myClientCodegen-openapi-generator</artifactId>
    <packaging>jar</packaging>
    <name>myClientCodegen-openapi-generator</name>
    <version>1.0.0</version>
    <build>
        <plugins>
            <plugin>
                <groupId>org.apache.maven.plugins</groupId>
                <artifactId>maven-enforcer-plugin</artifactId>
                <version>3.0.0-M1</version>
                <executions>
                    <execution>
                        <id>enforce-maven</id>
                        <goals>
                            <goal>enforce</goal>
                        </goals>
                        <configuration>
                            <rules>
                                <requireMavenVersion>
                                    <version>2.2.0</version>
                                </requireMavenVersion>
                            </rules>
                        </configuration>
                    </execution>
                </executions>
            </plugin>
            <plugin>
                <groupId>org.apache.maven.plugins</groupId>
                <artifactId>maven-surefire-plugin</artifactId>
                <version>2.12</version>
                <configuration>
                    <systemProperties>
                        <property>
                            <name>loggerPath</name>
                            <value>conf/log4j.properties</value>
                        </property>
                    </systemProperties>
                    <argLine>-Xms512m -Xmx1500m</argLine>
                    <parallel>methods</parallel>
                    <forkMode>pertest</forkMode>
                </configuration>
            </plugin>

            <!-- attach test jar -->
            <plugin>
                <groupId>org.apache.maven.plugins</groupId>
                <artifactId>maven-jar-plugin</artifactId>
                <version>2.2</version>
                <executions>
                    <execution>
                        <goals>
                            <goal>jar</goal>
                            <goal>test-jar</goal>
                        </goals>
                    </execution>
                </executions>
                <configuration>
                </configuration>
            </plugin>

            <plugin>
                <groupId>org.codehaus.mojo</groupId>
                <artifactId>build-helper-maven-plugin</artifactId>
                <version>3.0.0</version>
                <executions>
                    <execution>
                        <id>add_sources</id>
                        <phase>generate-sources</phase>
                        <goals>
                            <goal>add-source</goal>
                        </goals>
                        <configuration>
                            <sources>
                                <source>
                                src/main/java</source>
                            </sources>
                        </configuration>
                    </execution>
                    <execution>
                        <id>add_test_sources</id>
                        <phase>generate-test-sources</phase>
                        <goals>
                            <goal>add-test-source</goal>
                        </goals>
                        <configuration>
                            <sources>
                                <source>
                                src/test/java</source>
                            </sources>
                        </configuration>
                    </execution>
                </executions>
            </plugin>
            <plugin>
                <groupId>org.apache.maven.plugins</groupId>
                <artifactId>maven-compiler-plugin</artifactId>
                <version>3.6.1</version>
                <configuration>
                    <source>1.8</source>
                    <target>1.8</target>
                </configuration>
            </plugin>
        </plugins>
    </build>
    <dependencies>
        <dependency>
            <groupId>org.openapitools</groupId>
            <artifactId>openapi-generator</artifactId>
            <version>${openapi-generator-version}</version>
            <scope>provided</scope>
        </dependency>
        <dependency>
            <groupId>junit</groupId>
            <artifactId>junit</artifactId>
            <version>${junit-version}</version>
        </dependency>               
    </dependencies>
    <properties>
        <project.build.sourceEncoding>UTF-8</project.build.sourceEncoding>
<<<<<<< HEAD
        <openapi-generator-version>5.2.1</openapi-generator-version>
=======
        <openapi-generator-version>5.3.0-SNAPSHOT</openapi-generator-version>
>>>>>>> 3825a20d
        <maven-plugin-version>1.0.0</maven-plugin-version>
        <junit-version>4.8.1</junit-version>
    </properties>
</project><|MERGE_RESOLUTION|>--- conflicted
+++ resolved
@@ -121,11 +121,7 @@
     </dependencies>
     <properties>
         <project.build.sourceEncoding>UTF-8</project.build.sourceEncoding>
-<<<<<<< HEAD
-        <openapi-generator-version>5.2.1</openapi-generator-version>
-=======
         <openapi-generator-version>5.3.0-SNAPSHOT</openapi-generator-version>
->>>>>>> 3825a20d
         <maven-plugin-version>1.0.0</maven-plugin-version>
         <junit-version>4.8.1</junit-version>
     </properties>
