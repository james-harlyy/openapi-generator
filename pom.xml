<project xmlns:xsi="http://www.w3.org/2001/XMLSchema-instance" xmlns="http://maven.apache.org/POM/4.0.0" xsi:schemaLocation="http://maven.apache.org/POM/4.0.0 http://maven.apache.org/maven-v4_0_0.xsd">
    <parent>
        <groupId>org.sonatype.oss</groupId>
        <artifactId>oss-parent</artifactId>
        <version>5</version>
    </parent>
    <modelVersion>4.0.0</modelVersion>
    <groupId>org.openapitools</groupId>
    <artifactId>openapi-generator-project</artifactId>
    <packaging>pom</packaging>
    <name>openapi-generator-project</name>
<<<<<<< HEAD
    <version>3.1.0-SNAPSHOT</version>
=======
    <version>3.0.3-SNAPSHOT</version>
>>>>>>> 9511586f
    <url>https://github.com/openapitools/openapi-generator</url>
    <scm>
        <connection>scm:git:git@github.com:openapitools/openapi-generator.git</connection>
        <developerConnection>scm:git:git@github.com:openapitools/openapi-generator.git</developerConnection>
        <url>https://github.com/openapitools/openapi-generator</url>
    </scm>
    <developers>
        <!-- original author of the project -->
        <developer>
            <id>fehguy</id>
            <name>Tony Tam</name>
            <email>fehguy@gmail.com</email>
        </developer>
        <!-- openapi-generator core team -->
        <developer>
            <id>wing328</id>
            <name>William Cheng</name>
            <email>wing328hk@gmail.com</email>
        </developer>
        <developer>
            <id>jimschubert</id>
            <name>Jim Schubert</name>
            <email>james.schubert@gmail.com</email>
        </developer>
        <developer>
            <id>cbornet</id>
            <name>Christophe Bornet</name>
        </developer>
        <developer>
            <id>jaz-ah</id>
            <name>Joseph Zuromski</name>
        </developer>
        <developer>
            <id>ackintosh</id>
            <name>Akihito Nakano</name>
        </developer>
        <developer>
            <id>JFCote</id>
            <name>Jean-François Côté</name>
        </developer>
        <developer>
            <id>jmini</id>
            <name>Jérémie Bresson</name>
            <email>dev@jmini.fr</email>
        </developer>
    </developers>
    <issueManagement>
        <system>github</system>
        <url>https://github.com/openapitools/openapi-generator/issues</url>
    </issueManagement>
    <distributionManagement>
        <snapshotRepository>
            <id>ossrh</id>
            <url>https://oss.sonatype.org/content/repositories/snapshots</url>
        </snapshotRepository>
        <repository>
            <id>ossrh</id>
            <url>https://oss.sonatype.org/service/local/staging/deploy/maven2/</url>
        </repository>
    </distributionManagement>
    <licenses>
        <license>
            <name>Apache License 2.0</name>
            <url>http://www.apache.org/licenses/LICENSE-2.0.html</url>
            <distribution>repo</distribution>
        </license>
    </licenses>
    <build>
        <sourceDirectory>src/main/java</sourceDirectory>
        <outputDirectory>target/classes</outputDirectory>
        <extensions>
            <extension>
                <groupId>org.jvnet.wagon-svn</groupId>
                <artifactId>wagon-svn</artifactId>
                <version>1.8</version>
            </extension>
            <extension>
                <groupId>org.apache.maven.wagon</groupId>
                <artifactId>wagon-ssh-external</artifactId>
                <version>1.0-alpha-6</version>
            </extension>
            <extension>
                <groupId>org.apache.maven.wagon</groupId>
                <artifactId>wagon-webdav</artifactId>
                <version>1.0-beta-1</version>
            </extension>
        </extensions>
        <defaultGoal>install</defaultGoal>
        <directory>target</directory>
        <finalName>${project.artifactId}-${project.version}</finalName>
        <plugins>
            <plugin>
                <groupId>net.revelc.code</groupId>
                <artifactId>formatter-maven-plugin</artifactId>
                <!-- Uncomment this to format before checkstyle -->
                <!-- <executions>
                    <execution>
                        <id>format</id>
                        <phase>validate</phase>
                        <goals>
                            <goal>format</goal>
                        </goals>
                    </execution>
                </executions> -->
                <configuration>
                    <compilerSource>1.8</compilerSource>
                    <compilerCompliance>1.8</compilerCompliance>
                    <compilerTargetPlatform>1.8</compilerTargetPlatform>
                    <lineEnding>LF</lineEnding>
                </configuration>
            </plugin>
            <!--<plugin>
                <groupId>org.apache.maven.plugins</groupId>
                <artifactId>maven-checkstyle-plugin</artifactId>
                <version>2.17</version>
                <executions>
                    <execution>
                        <id>validate</id>
                        <phase>validate</phase>
                        <configuration>
                            <configLocation>google_checkstyle.xml</configLocation>
                            Don't include generated sources a la http://stackoverflow.com/a/30406454
                            <sourceDirectory>${project.build.sourceDirectory}</sourceDirectory>
                            <encoding>UTF-8</encoding>
                            <consoleOutput>true</consoleOutput>
                            <failsOnError>true</failsOnError>
                            <linkXRef>false</linkXRef>
                        </configuration>
                        <goals>
                            <goal>check</goal>
                        </goals>
                    </execution>
                </executions>
                <dependencies>
                    <dependency>
                        <groupId>com.puppycrawl.tools</groupId>
                        <artifactId>checkstyle</artifactId>
                        <version>6.19</version>
                    </dependency>
                </dependencies>
            </plugin>-->
            <plugin>
                <groupId>org.apache.maven.plugins</groupId>
                <artifactId>maven-surefire-plugin</artifactId>
                <version>${surefire-version}</version>
                <configuration>
                    <testNGArtifactName>none:none</testNGArtifactName>
                    <argLine>-XX:+StartAttachListener</argLine>
                </configuration>
                <executions>
                    <execution>
                        <id>test-testng</id>
                        <phase>test</phase>
                        <goals>
                            <goal>test</goal>
                        </goals>
                        <configuration>
                            <junitArtifactName>none:none</junitArtifactName>
                            <testNGArtifactName>org.testng:testng</testNGArtifactName>
                        </configuration>
                    </execution>
                </executions>
            </plugin>
            <plugin>
                <artifactId>maven-dependency-plugin</artifactId>
                <executions>
                    <execution>
                        <phase>package</phase>
                        <goals>
                            <goal>copy-dependencies</goal>
                        </goals>
                        <configuration>
                            <outputDirectory>${project.build.directory}/lib</outputDirectory>
                        </configuration>
                    </execution>
                </executions>
            </plugin>
            <plugin>
                <artifactId>maven-compiler-plugin</artifactId>
                <version>3.6.1</version>
                <configuration>
                    <source>1.8</source>
                    <target>1.8</target>
                </configuration>
            </plugin>
            <plugin>
                <groupId>org.apache.maven.plugins</groupId>
                <artifactId>maven-jar-plugin</artifactId>
                <version>3.0.2</version>
                <configuration>
                    <archive>
                        <manifestEntries>
                            <mode>development</mode>
                            <url>${project.url}</url>
                            <implementation-version>${project.version}</implementation-version>
                            <package>org.openapitools</package>
                        </manifestEntries>
                    </archive>
                </configuration>
            </plugin>
            <plugin>
                <groupId>org.apache.maven.plugins</groupId>
                <artifactId>maven-site-plugin</artifactId>
                <version>3.5.1</version>
            </plugin>
            <plugin>
                <groupId>org.apache.maven.plugins</groupId>
                <artifactId>maven-release-plugin</artifactId>
                <version>2.5.3</version>
            </plugin>

            <plugin>
                <groupId>org.apache.maven.plugins</groupId>
                <artifactId>maven-javadoc-plugin</artifactId>
                <version>3.0.1</version>
                <configuration>
                    <aggregate>true</aggregate>
                    <source>1.8</source>
                    <encoding>UTF-8</encoding>
                    <maxmemory>1g</maxmemory>
                    <failOnWarnings>true</failOnWarnings>
                    <excludePackageNames>${javadoc.package.exclude}</excludePackageNames>
                </configuration>
                <executions>
                    <execution>
                        <id>attach-javadocs</id>
                        <phase>verify</phase>
                        <goals>
                            <goal>jar</goal>
                        </goals>
                    </execution>
                </executions>
            </plugin>
            <plugin>
                <groupId>org.apache.maven.plugins</groupId>
                <artifactId>maven-source-plugin</artifactId>
                <version>3.0.1</version>
                <executions>
                    <execution>
                        <id>attach-sources</id>
                        <phase>verify</phase>
                        <goals>
                            <goal>jar-no-fork</goal>
                        </goals>
                    </execution>
                </executions>
            </plugin>
            <plugin>
                <groupId>org.apache.maven.plugins</groupId>
                <artifactId>maven-enforcer-plugin</artifactId>
                <version>1.4.1</version>
                <executions>
                    <execution>
                        <id>enforce-versions</id>
                        <goals>
                            <goal>enforce</goal>
                        </goals>
                        <configuration>
                            <rules>
                                <requireMavenVersion>
                                    <version>3.2.5</version>
                                </requireMavenVersion>
                            </rules>
                        </configuration>
                    </execution>
                </executions>
            </plugin>
        </plugins>
        <pluginManagement>
            <plugins>
                <plugin>
                    <groupId>net.revelc.code</groupId>
                    <artifactId>formatter-maven-plugin</artifactId>
                    <version>0.5.2</version>
                </plugin>
            </plugins>
        </pluginManagement>
    </build>
    <profiles>

        <profile>
            <id>release</id>
            <build>
                <plugins>
                    <plugin>
                        <groupId>org.apache.maven.plugins</groupId>
                        <artifactId>maven-gpg-plugin</artifactId>
                        <version>1.6</version>
                        <executions>
                            <execution>
                                <id>sign-artifacts</id>
                                <phase>verify</phase>
                                <goals>
                                    <goal>sign</goal>
                                </goals>
                            </execution>
                        </executions>
                    </plugin>
                    <plugin>
                        <groupId>org.sonatype.plugins</groupId>
                        <artifactId>nexus-staging-maven-plugin</artifactId>
                        <version>1.6.8</version>
                        <extensions>true</extensions>
                        <configuration>
                            <serverId>ossrh</serverId>
                            <nexusUrl>https://oss.sonatype.org/</nexusUrl>
                            <autoReleaseAfterClose>true</autoReleaseAfterClose>
                        </configuration>
                    </plugin>
                </plugins>
            </build>
        </profile>

        <profile>
            <id>release-profile</id>
            <properties>
                <skipTests>true</skipTests>
            </properties>
            <build>
                <plugins>
                    <plugin>
                        <groupId>net.alchim31.maven</groupId>
                        <artifactId>scala-maven-plugin</artifactId>
                        <executions>
                            <execution>
                                <goals>
                                    <goal>compile</goal>
                                    <goal>testCompile</goal>
                                </goals>
                            </execution>
                        </executions>
                        <configuration/>
                    </plugin>
                    <plugin>
                        <groupId>org.codehaus.mojo</groupId>
                        <artifactId>build-helper-maven-plugin</artifactId>
                        <executions>
                            <execution>
                                <id>add-source</id>
                                <phase>prepare-package</phase>
                                <goals>
                                    <goal>add-source</goal>
                                </goals>
                                <configuration>
                                    <sources>
                                        <source>src/main/scala</source>
                                    </sources>
                                </configuration>
                            </execution>
                        </executions>
                    </plugin>
                </plugins>
            </build>
        </profile>
        <profile>
            <id>release-sign-artifacts</id>
            <activation>
                <property>
                    <name>performRelease</name>
                    <value>true</value>
                </property>
            </activation>
            <build>
                <plugins>
                    <plugin>
                        <groupId>org.apache.maven.plugins</groupId>
                        <artifactId>maven-gpg-plugin</artifactId>
                        <executions>
                            <execution>
                                <id>sign-artifacts</id>
                                <phase>verify</phase>
                                <goals>
                                    <goal>sign</goal>
                                </goals>
                            </execution>
                        </executions>
                    </plugin>
                </plugins>
            </build>
        </profile>
        <!-- Samples -->
        <profile>
            <id>android-client</id>
            <activation>
                <property>
                    <name>env</name>
                    <value>java</value>
                </property>
            </activation>
            <modules>
                <module>samples/client/petstore/android/volley</module>
            </modules>
        </profile>
        <profile>
            <id>bash-client</id>
            <activation>
                <property>
                    <name>env</name>
                    <value>java</value>
                </property>
            </activation>
            <modules>
                <module>samples/client/petstore/bash</module>
            </modules>
        </profile>
        <profile>
            <id>clojure-client</id>
            <activation>
                <property>
                    <name>env</name>
                    <value>clojure</value>
                </property>
            </activation>
            <modules>
                <module>samples/client/petstore/clojure</module>
            </modules>
        </profile>
        <profile>
            <id>haskell-http-client</id>
            <activation>
                <property>
                    <name>env</name>
                    <value>haskell-http-client</value>
                </property>
            </activation>
            <modules>
                <module>samples/client/petstore/haskell-http-client</module>
            </modules>
        </profile>
        <profile>
            <id>haskell-http-client-integration-test</id>
            <activation>
                <property>
                    <name>env</name>
                    <value>haskell-http-client</value>
                </property>
            </activation>
            <modules>
                <module>samples/client/petstore/haskell-http-client/tests-integration</module>
            </modules>
        </profile>
        <profile>
            <id>java-client-jersey1</id>
            <activation>
                <property>
                    <name>env</name>
                    <value>java</value>
                </property>
            </activation>
            <modules>
                <module>samples/client/petstore/java/jersey1</module>
            </modules>
        </profile>
        <profile>
            <id>java-client-jersey2</id>
            <activation>
                <property>
                    <name>env</name>
                    <value>java</value>
                </property>
            </activation>
            <modules>
                <module>samples/client/petstore/java/jersey2</module>
            </modules>
        </profile>
        <profile>
            <id>java-client-jersey2-java6</id>
            <activation>
                <property>
                    <name>env</name>
                    <value>java</value>
                </property>
            </activation>
            <modules>
                <module>samples/client/petstore/java/jersey2-java6</module>
            </modules>
        </profile>
        <profile>
            <id>java-client-okhttp-gson</id>
            <activation>
                <property>
                    <name>env</name>
                    <value>java</value>
                </property>
            </activation>
            <modules>
                <module>samples/client/petstore/java/okhttp-gson</module>
            </modules>
        </profile>
        <profile>
            <id>java-client-okhttp-gson-parcelable</id>
            <activation>
                <property>
                    <name>env</name>
                    <value>java</value>
                </property>
            </activation>
            <modules>
                <module>samples/client/petstore/java/okhttp-gson/parcelableModel</module>
            </modules>
        </profile>
        <profile>
            <id>java-client-retrofit</id>
            <activation>
                <property>
                    <name>env</name>
                    <value>java</value>
                </property>
            </activation>
            <modules>
                <module>samples/client/petstore/java/retrofit</module>
            </modules>
        </profile>
        <profile>
            <id>java-client-retrofit2</id>
            <activation>
                <property>
                    <name>env</name>
                    <value>java</value>
                </property>
            </activation>
            <modules>
                <module>samples/client/petstore/java/retrofit2</module>
            </modules>
        </profile>
        <profile>
            <id>java-client-retrofit2-rx</id>
            <activation>
                <property>
                    <name>env</name>
                    <value>java</value>
                </property>
            </activation>
            <modules>
                <module>samples/client/petstore/java/retrofit2rx</module>
            </modules>
        </profile>
        <profile>
            <id>java-client-feign</id>
            <activation>
                <property>
                    <name>env</name>
                    <value>java</value>
                </property>
            </activation>
            <modules>
                <module>samples/client/petstore/java/feign</module>
            </modules>
        </profile>
        <profile>
            <id>javascript-client</id>
            <activation>
                <property>
                    <name>env</name>
                    <value>javascript</value>
                </property>
            </activation>
            <modules>
                <module>samples/client/petstore/javascript</module>
            </modules>
        </profile>
        <profile>
            <id>javascript-client-es6</id>
            <activation>
                <property>
                    <name>env</name>
                    <value>javascript</value>
                </property>
            </activation>
            <modules>
                <module>samples/client/petstore/javascript-es6</module>
            </modules>
        </profile>
        <profile>
            <id>javascript-client-promise</id>
            <activation>
                <property>
                    <name>env</name>
                    <value>javascript</value>
                </property>
            </activation>
            <modules>
                <module>samples/client/petstore/javascript-promise</module>
            </modules>
        </profile>
        <profile>
            <id>javascript-client-promise-es6</id>
            <activation>
                <property>
                    <name>env</name>
                    <value>javascript</value>
                </property>
            </activation>
            <modules>
                <module>samples/client/petstore/javascript-promise-es6</module>
            </modules>
        </profile>
        <profile>
            <id>scala-client</id>
            <activation>
                <property>
                    <name>env</name>
                    <value>scala</value>
                </property>
            </activation>
            <modules>
                <module>samples/client/petstore/scala</module>
            </modules>
        </profile>
        <profile>
            <id>java-msf4j-server</id>
            <activation>
                <property>
                    <name>env</name>
                    <value>java</value>
                </property>
            </activation>
            <modules>
                <module>samples/server/petstore/java-msf4/</module>
            </modules>
        </profile>
        <profile>
            <id>jaxrs-cxf-server</id>
            <activation>
                <property>
                    <name>env</name>
                    <value>java</value>
                </property>
            </activation>
            <modules>
                <module>samples/server/petstore/jaxrs-cxf</module>
            </modules>
        </profile>
        <profile>
            <id>jaxrs-resteasy-server</id>
            <activation>
                <property>
                    <name>env</name>
                    <value>java</value>
                </property>
            </activation>
            <modules>
                <module>samples/server/petstore/jaxrs-resteasy/default</module>
            </modules>
        </profile>
        <profile>
            <id>jaxrs-resteasy-server-joda</id>
            <activation>
                <property>
                    <name>env</name>
                    <value>java</value>
                </property>
            </activation>
            <modules>
                <module>samples/server/petstore/jaxrs-resteasy/joda</module>
            </modules>
        </profile>
        <profile>
            <id>jaxrs-resteasy-eap-server</id>
            <activation>
                <property>
                    <name>env</name>
                    <value>java</value>
                </property>
            </activation>
            <modules>
                <module>samples/server/petstore/jaxrs-resteasy/eap</module>
            </modules>
        </profile>
        <profile>
            <id>jaxrs-resteasy-eap-server-joda</id>
            <activation>
                <property>
                    <name>env</name>
                    <value>java</value>
                </property>
            </activation>
            <modules>
                <module>samples/server/petstore/jaxrs-resteasy/eap-joda</module>
            </modules>
        </profile>
        <profile>
            <id>jaxrs-server</id>
            <activation>
                <property>
                    <name>env</name>
                    <value>java</value>
                </property>
            </activation>
            <modules>
                <module>samples/server/petstore/jaxrs/jersey2</module>
            </modules>
        </profile>
        <profile>
            <id>jaxrs-server-jersey1</id>
            <activation>
                <property>
                    <name>env</name>
                    <value>java</value>
                </property>
            </activation>
            <modules>
                <module>samples/server/petstore/jaxrs/jersey1</module>
            </modules>
        </profile>
        <profile>
            <id>typescript-fetch-client-tests-default</id>
            <activation>
                <property>
                    <name>env</name>
                    <value>java</value>
                </property>
            </activation>
            <modules>
                <module>samples/client/petstore/typescript-fetch/tests/default</module>
            </modules>
        </profile>
        <profile>
            <id>typescript-fetch-client-builds-default</id>
            <activation>
                <property>
                    <name>env</name>
                    <value>java</value>
                </property>
            </activation>
            <modules>
                <module>samples/client/petstore/typescript-fetch/builds/default</module>
            </modules>
        </profile>
        <profile>
            <id>typescript-fetch-client-builds-es6-target</id>
            <activation>
                <property>
                    <name>env</name>
                    <value>java</value>
                </property>
            </activation>
            <modules>
                <module>samples/client/petstore/typescript-fetch/builds/es6-target</module>
            </modules>
        </profile>
        <profile>
            <id>typescript-fetch-client-builds-with-npm-version</id>
            <activation>
                <property>
                    <name>env</name>
                    <value>java</value>
                </property>
            </activation>
            <modules>
                <module>samples/client/petstore/typescript-fetch/builds/with-npm-version</module>
            </modules>
        </profile>
        <profile>
            <id>typescript-angularjs-client</id>
            <activation>
                <property>
                    <name>env</name>
                    <value>java</value>
                </property>
            </activation>
            <modules>
                <module>samples/client/petstore/typescript-angularjs/npm</module>
            </modules>
        </profile>
        <profile>
            <id>typescript-node-npm-client</id>
            <activation>
                <property>
                    <name>env</name>
                    <value>java</value>
                </property>
            </activation>
            <modules>
                <module>samples/client/petstore/typescript-node/npm</module>
            </modules>
        </profile>
        <profile>
            <id>python-client</id>
            <activation>
                <property>
                    <name>env</name>
                    <value>java</value>
                </property>
            </activation>
            <modules>
                <module>samples/client/petstore/python</module>
            </modules>
        </profile>
        <profile>
            <id>ruby-client</id>
            <activation>
                <property>
                    <name>env</name>
                    <value>java</value>
                </property>
            </activation>
            <modules>
                <module>samples/client/petstore/ruby</module>
            </modules>
        </profile>
        <profile>
            <id>go-client</id>
            <activation>
                <property>
                    <name>env</name>
                    <value>java</value>
                </property>
            </activation>
            <modules>
                <module>samples/client/petstore/go</module>
            </modules>
        </profile>
        <profile>
            <id>spring-mvc</id>
            <activation>
                <property>
                    <name>env</name>
                    <value>java</value>
                </property>
            </activation>
            <modules>
                <module>samples/server/petstore/spring-mvc</module>
            </modules>
        </profile>
        <profile>
            <id>springboot-beanvalidation</id>
            <activation>
                <property>
                    <name>env</name>
                    <value>java</value>
                </property>
            </activation>
            <modules>
                <module>samples/server/petstore/springboot-beanvalidation</module>
            </modules>
        </profile>
        <profile>
            <id>springboot-reactive</id>
            <activation>
                <property>
                    <name>env</name>
                    <value>java</value>
                </property>
            </activation>
            <modules>
                <module>samples/server/petstore/springboot-reactive</module>
            </modules>
        </profile>
        <profile>
            <id>springboot</id>
            <activation>
                <property>
                    <name>env</name>
                    <value>java</value>
                </property>
            </activation>
            <modules>
                <module>samples/server/petstore/springboot</module>
            </modules>
        </profile>
        <profile>
            <id>spring-cloud</id>
            <activation>
                <property>
                    <name>env</name>
                    <value>java</value>
                </property>
            </activation>
            <modules>
                <module>samples/client/petstore/spring-cloud</module>
            </modules>
        </profile>
        <profile>
            <id>scalatra-server</id>
            <activation>
                <property>
                    <name>env</name>
                    <value>java</value>
                </property>
            </activation>
            <modules>
                <module>samples/server/petstore/scalatra</module>
            </modules>
        </profile>
        <profile>
            <id>java-inflector</id>
            <activation>
                <property>
                    <name>env</name>
                    <value>java</value>
                </property>
            </activation>
            <modules>
                <module>samples/server/petstore/java-inflector</module>
            </modules>
        </profile>
        <profile>
            <id>java-undertowr</id>
            <activation>
                <property>
                    <name>env</name>
                    <value>java</value>
                </property>
            </activation>
            <modules>
                <module>samples/server/petstore/undertow</module>
            </modules>
        </profile>
        <profile>
            <id>samples</id>
            <activation>
                <property>
                    <name>env</name>
                    <value>samples</value>
                </property>
            </activation>
            <modules>
                <!-- clients -->
                <module>samples/client/petstore/haskell-http-client</module>

                <module>samples/client/petstore/elm</module>
                <module>samples/client/petstore/groovy</module>
                <module>samples/client/petstore/rust</module>
                <!--<module>samples/client/petstore/perl</module>-->
                <module>samples/client/petstore/php/OpenAPIClient-php</module>
                <module>samples/openapi3/client/petstore/php/OpenAPIClient-php</module>
                <module>samples/client/petstore/scala</module>
                <module>samples/client/petstore/akka-scala</module>
                <module>samples/client/petstore/javascript</module>
                <module>samples/client/petstore/javascript-es6</module>
                <module>samples/client/petstore/javascript-promise</module>
                <module>samples/client/petstore/javascript-promise-es6</module>
                <module>samples/client/petstore/python</module>
                <module>samples/client/petstore/python-tornado</module>
                <module>samples/client/petstore/python-asyncio</module>
                <module>samples/client/petstore/typescript-fetch/builds/default</module>
                <module>samples/client/petstore/typescript-fetch/builds/es6-target</module>
                <module>samples/client/petstore/typescript-fetch/builds/with-npm-version</module>
                <module>samples/client/petstore/typescript-fetch/tests/default</module>
                <module>samples/client/petstore/typescript-node/npm</module>
                <!-- comment out due to github rate limit error
                <module>samples/client/petstore/typescript-angularjs</module>-->
                <!-- comment out due to error `npm run build`
                <module>samples/client/petstore/typescript-jquery/npm</module>-->
                <!--<module>samples/client/petstore/typescript-angular-v2/npm</module>-->
                <module>samples/client/petstore/typescript-angular-v4/npm</module>
                <module>samples/client/petstore/typescript-angular-v4.3/npm</module>
                <!--<module>samples/client/petstore/bash</module>-->
                <module>samples/client/petstore/ruby</module>
                <module>samples/server/petstore/rust-server</module>
            </modules>
        </profile>
        <profile>
            <id>samples.shippable</id>
            <activation>
                <property>
                    <name>env</name>
                    <value>samples.shippable</value>
                </property>
            </activation>
            <modules>
                <!-- clients -->
                <module>samples/client/petstore/elixir</module>
                <module>samples/client/petstore/erlang-client</module>
                <!-- servers -->
                <module>samples/server/petstore/erlang-server</module>
                <module>samples/server/petstore/jaxrs/jersey2</module>
                <module>samples/server/petstore/jaxrs/jersey2-useTags</module>
                <module>samples/server/petstore/spring-mvc</module>
                <module>samples/server/petstore/spring-mvc-j8-async</module>
                <module>samples/server/petstore/spring-mvc-j8-localdatetime</module>
            </modules>
        </profile>
    </profiles>
    <modules>
        <module>modules/openapi-generator</module>
        <module>modules/openapi-generator-cli</module>
        <module>modules/openapi-generator-maven-plugin</module>
        <module>modules/openapi-generator-gradle-plugin</module>
        <module>modules/openapi-generator-online</module>
    </modules>
    <reporting>
        <outputDirectory>target/site</outputDirectory>
        <plugins>
            <plugin>
                <groupId>net.alchim31.maven</groupId>
                <artifactId>scala-maven-plugin</artifactId>
                <version>${scala-maven-plugin-version}</version>
            </plugin>
            <plugin>
                <groupId>org.apache.maven.plugins</groupId>
                <artifactId>maven-jxr-plugin</artifactId>
                <version>2.5</version>
                <configuration>
                    <aggregate>true</aggregate>
                </configuration>
            </plugin>
            <plugin>
                <groupId>org.apache.maven.plugins</groupId>
                <artifactId>maven-project-info-reports-plugin</artifactId>
                <version>2.9</version>
                <reportSets>
                    <reportSet>
                        <reports>
                            <report>project-team</report>
                        </reports>
                    </reportSet>
                </reportSets>
            </plugin>
        </plugins>
    </reporting>
    <dependencyManagement>
        <dependencies>
            <dependency>
                <groupId>junit</groupId>
                <artifactId>junit</artifactId>
                <version>${junit-version}</version>
                <scope>test</scope>
            </dependency>
            <dependency>
                <groupId>org.testng</groupId>
                <artifactId>testng</artifactId>
                <version>${testng-version}</version>
                <scope>test</scope>
            </dependency>
            <dependency>
                <groupId>org.jmockit</groupId>
                <artifactId>jmockit</artifactId>
                <version>${jmockit-version}</version>
                <scope>test</scope>
            </dependency>
        </dependencies>
    </dependencyManagement>
    <repositories>
        <repository>
            <id>sonatype-snapshots</id>
            <url>https://oss.sonatype.org/content/repositories/snapshots</url>
            <snapshots>
                <enabled>true</enabled>
            </snapshots>
        </repository>
    </repositories>
    <properties>
        <swagger-parser-version>2.0.1</swagger-parser-version>
        <swagger-core-version>2.0.1</swagger-core-version>
        <scala-version>2.11.1</scala-version>
        <felix-version>3.3.0</felix-version>
        <commons-io-version>2.4</commons-io-version>
        <commons-cli-version>1.2</commons-cli-version>
        <junit-version>4.8.1</junit-version>
        <jackson-version>2.8.9</jackson-version>
        <maven-plugin-version>1.0.0</maven-plugin-version>
        <commons-lang-version>3.4</commons-lang-version>
        <slf4j-version>1.7.12</slf4j-version>
        <scala-maven-plugin-version>3.2.1</scala-maven-plugin-version>
        <jmustache-version>1.14</jmustache-version>
        <testng-version>6.9.6</testng-version>
        <surefire-version>2.19.1</surefire-version>
        <jmockit-version>1.25</jmockit-version>
        <reflections-version>0.9.10</reflections-version>
        <spring-boot-version>2.0.2.RELEASE</spring-boot-version>
    </properties>
</project><|MERGE_RESOLUTION|>--- conflicted
+++ resolved
@@ -9,11 +9,7 @@
     <artifactId>openapi-generator-project</artifactId>
     <packaging>pom</packaging>
     <name>openapi-generator-project</name>
-<<<<<<< HEAD
     <version>3.1.0-SNAPSHOT</version>
-=======
-    <version>3.0.3-SNAPSHOT</version>
->>>>>>> 9511586f
     <url>https://github.com/openapitools/openapi-generator</url>
     <scm>
         <connection>scm:git:git@github.com:openapitools/openapi-generator.git</connection>
