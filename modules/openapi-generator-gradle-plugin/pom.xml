<project xmlns:xsi="http://www.w3.org/2001/XMLSchema-instance" xmlns="http://maven.apache.org/POM/4.0.0"
         xsi:schemaLocation="http://maven.apache.org/POM/4.0.0 http://maven.apache.org/maven-v4_0_0.xsd">
    <parent>
        <groupId>org.openapitools</groupId>
        <artifactId>openapi-generator-project</artifactId>
        <!-- RELEASE_VERSION -->
<<<<<<< HEAD
        <version>7.0.0-SNAPSHOT</version>
=======
        <version>6.5.0-SNAPSHOT</version>
>>>>>>> 39e27a80
        <!-- /RELEASE_VERSION -->
        <relativePath>../..</relativePath>
    </parent>
    <modelVersion>4.0.0</modelVersion>

    <artifactId>openapi-generator-gradle-plugin-mvn-wrapper</artifactId>
    <packaging>pom</packaging>
    <name>openapi-generator-gradle-plugin (maven wrapper)</name>
    <description>This is a maven wrapper to call gradle during installation phase</description>

    <properties>
        <skipNexusStagingDeployMojo>true</skipNexusStagingDeployMojo>
        <gradleVersion>7.6</gradleVersion>
    </properties>

    <pluginRepositories>
        <pluginRepository>
            <id>Gradle Releases</id>
            <name>Gradle Releases repository</name>
            <url>https://repo.gradle.org/gradle/libs-releases/</url>
            <releases>
                <enabled>true</enabled>
            </releases>
            <snapshots>
                <enabled>false</enabled>
            </snapshots>
        </pluginRepository>
    </pluginRepositories>

    <dependencies>
        <dependency>
            <groupId>org.openapitools</groupId>
            <artifactId>openapi-generator</artifactId>
            <version>${project.version}</version>
        </dependency>
    </dependencies>

    <build>
        <!-- NOTE: Consider this temporary, as a way to cleanly hook into our pipeline.
            We've discussed moving the entire project to gradle https://github.com/OpenAPITools/openapi-generator/issues/200, which would avoid this fitting. -->
        <pluginManagement>
            <plugins>
                <!-- 1) disable maven install. This wrapper is not needed. (gradle will install a jar and a pom into the local maven repo) -->
                <plugin>
                    <artifactId>maven-install-plugin</artifactId>
                    <configuration>
                        <skip>true</skip>
                    </configuration>
                </plugin>
                <!-- 3) disable maven deploy. This wrapper is not needed. -->
                <plugin>
                    <artifactId>maven-deploy-plugin</artifactId>
                    <configuration>
                        <skip>true</skip>
                    </configuration>
                </plugin>
            </plugins>
        </pluginManagement>

        <plugins>
            <plugin>
                <groupId>org.apache.maven.plugins</groupId>
                <artifactId>maven-checkstyle-plugin</artifactId>
                <configuration>
                    <configLocation>${project.parent.basedir}${file.separator}google_checkstyle.xml</configLocation>
                </configuration>
            </plugin>
            <!-- 2) run gradle -->
            <plugin>
                <groupId>org.fortasoft</groupId>
                <artifactId>gradle-maven-plugin</artifactId>
                <version>1.0.8</version>
                <configuration>
                    <gradleVersion>${gradleVersion}</gradleVersion>
                    <args>
                        <arg>-P openApiGeneratorVersion=${project.version}</arg>
                    </args>
                </configuration>
                <executions>
                    <execution>
                        <phase>install</phase>
                        <goals>
                            <!-- goal must be "invoke" -->
                            <goal>invoke</goal>
                        </goals>
                        <configuration>
                            <tasks>
                                <!-- calls "clean assemble install" -->
                                <task>clean</task>
                                <task>build</task>
                                <task>publishToMavenLocal</task>
                            </tasks>
                        </configuration>
                    </execution>
                </executions>
                <dependencies>
                    <dependency>
                        <groupId>org.gradle</groupId>
                        <artifactId>gradle-tooling-api</artifactId>
                        <version>${gradleVersion}</version>
                    </dependency>
                </dependencies>
            </plugin>
        </plugins>
    </build>

    <profiles>
        <profile>
            <id>static-analysis</id>
            <build>
                <plugins>
                    <plugin>
                        <groupId>com.github.spotbugs</groupId>
                        <artifactId>spotbugs-maven-plugin</artifactId>
                        <configuration>
                            <excludeFilterFile>${project.parent.basedir}${file.separator}spotbugs-exclude.xml</excludeFilterFile>
                        </configuration>
                    </plugin>
                    <plugin>
                        <groupId>org.apache.maven.plugins</groupId>
                        <artifactId>maven-pmd-plugin</artifactId>
                    </plugin>
                    <plugin>
                        <groupId>se.bjurr.violations</groupId>
                        <artifactId>violations-maven-plugin</artifactId>
                    </plugin>
                </plugins>
            </build>
        </profile>
    </profiles>
</project><|MERGE_RESOLUTION|>--- conflicted
+++ resolved
@@ -4,11 +4,7 @@
         <groupId>org.openapitools</groupId>
         <artifactId>openapi-generator-project</artifactId>
         <!-- RELEASE_VERSION -->
-<<<<<<< HEAD
         <version>7.0.0-SNAPSHOT</version>
-=======
-        <version>6.5.0-SNAPSHOT</version>
->>>>>>> 39e27a80
         <!-- /RELEASE_VERSION -->
         <relativePath>../..</relativePath>
     </parent>
