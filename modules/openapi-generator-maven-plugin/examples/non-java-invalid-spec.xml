<project xmlns="http://maven.apache.org/POM/4.0.0" xmlns:xsi="http://www.w3.org/2001/XMLSchema-instance" xsi:schemaLocation="http://maven.apache.org/POM/4.0.0 http://maven.apache.org/maven-v4_0_0.xsd">
    <modelVersion>4.0.0</modelVersion>
    <groupId>org.openapitools</groupId>
    <artifactId>sample-project</artifactId>
    <packaging>jar</packaging>
    <version>1.0-SNAPSHOT</version>
    <name>sample-project</name>
    <url>https://maven.apache.org</url>
    <build>
        <plugins>
            <!-- activate the plugin -->
            <plugin>
                <groupId>org.openapitools</groupId>
                <artifactId>openapi-generator-maven-plugin</artifactId>
                <!-- RELEASE_VERSION -->
<<<<<<< HEAD
                <version>5.2.1</version>
=======
                <version>5.3.0-SNAPSHOT</version>
>>>>>>> 3825a20d
                <!-- /RELEASE_VERSION -->
                <executions>
                    <execution>
                        <goals>
                            <goal>generate</goal>
                        </goals>
                        <configuration>
                            <validateSpec>false</validateSpec>
                            <inputSpec>${project.basedir}/petstore-v3.0-invalid.yaml</inputSpec>
                            <generatorName>aspnetcore</generatorName>
                            <configOptions>
                                <additional-properties>optionalProjectFile=true</additional-properties>
                            </configOptions>
                        </configuration>
                    </execution>
                </executions>
            </plugin>
        </plugins>
    </build>
    <pluginRepositories>
        <pluginRepository>
            <id>sonatype-snapshots</id>
            <url>https://oss.sonatype.org/content/repositories/snapshots/</url>
        </pluginRepository>
    </pluginRepositories>
</project><|MERGE_RESOLUTION|>--- conflicted
+++ resolved
@@ -13,11 +13,7 @@
                 <groupId>org.openapitools</groupId>
                 <artifactId>openapi-generator-maven-plugin</artifactId>
                 <!-- RELEASE_VERSION -->
-<<<<<<< HEAD
-                <version>5.2.1</version>
-=======
                 <version>5.3.0-SNAPSHOT</version>
->>>>>>> 3825a20d
                 <!-- /RELEASE_VERSION -->
                 <executions>
                     <execution>
