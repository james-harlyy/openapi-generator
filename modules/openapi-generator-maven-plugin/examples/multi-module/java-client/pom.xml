--- conflicted
+++ resolved
@@ -19,11 +19,7 @@
                 <groupId>org.openapitools</groupId>
                 <artifactId>openapi-generator-maven-plugin</artifactId>
                 <!-- RELEASE_VERSION -->
-<<<<<<< HEAD
                 <version>5.0.0-SNAPSHOT</version>
-=======
-                <version>4.1.2-SNAPSHOT</version>
->>>>>>> 91827849
                 <!-- /RELEASE_VERSION -->
                 <dependencies>
                     <dependency>
