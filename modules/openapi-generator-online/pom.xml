--- conflicted
+++ resolved
@@ -3,11 +3,7 @@
     <parent>
         <groupId>org.openapitools</groupId>
         <artifactId>openapi-generator-project</artifactId>
-<<<<<<< HEAD
         <version>3.3.0-SNAPSHOT</version>
-=======
-        <version>3.2.3</version>
->>>>>>> 5745f6df
         <relativePath>../..</relativePath>
     </parent>
     <artifactId>openapi-generator-online</artifactId>
