# OpenAPITools generated server

## Overview
This server was generated by the [OpenAPI Generator](https://openapi-generator.tech) project. By using the
[OpenAPI-Spec](https://github.com/OAI/OpenAPI-Specification/) from a remote server, you can easily generate a server stub.  This
is an example of building a PHP server.

This example uses the [Lumen Framework](http://lumen.laravel.com/).  To see how to make this your own, please take a look at the template here:

[TEMPLATES](https://github.com/openapitools/openapi-generator/tree/master/modules/openapi-generator/src/main/resources/lumen/)

## Installation & Usage
### Composer

<<<<<<< HEAD
Switch to the generated Lumen server stub directory.
Using `composer update` to install the framework and dependencies via [Composer](http://getcomposer.org/).

## Note

The `composer update` should be the first thing to do right after generating Lumen server stub. The autoload.php will be generated only after excuting `composer update`.
Or there would be errors during service or model migration.
=======
Using `composer install` to install the framework and dependencies via [Composer](http://getcomposer.org/).

### Running the generated server stub

```bash
php -S localhost:8080 public/index.php
```
>>>>>>> 29322da2
<|MERGE_RESOLUTION|>--- conflicted
+++ resolved
@@ -12,7 +12,6 @@
 ## Installation & Usage
 ### Composer
 
-<<<<<<< HEAD
 Switch to the generated Lumen server stub directory.
 Using `composer update` to install the framework and dependencies via [Composer](http://getcomposer.org/).
 
@@ -20,12 +19,9 @@
 
 The `composer update` should be the first thing to do right after generating Lumen server stub. The autoload.php will be generated only after excuting `composer update`.
 Or there would be errors during service or model migration.
-=======
-Using `composer install` to install the framework and dependencies via [Composer](http://getcomposer.org/).
 
 ### Running the generated server stub
 
 ```bash
 php -S localhost:8080 public/index.php
-```
->>>>>>> 29322da2
+```