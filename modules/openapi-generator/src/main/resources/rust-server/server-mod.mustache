--- conflicted
+++ resolved
@@ -27,12 +27,6 @@
 use mimetypes;
 
 pub use swagger::auth::Authorization;
-<<<<<<< HEAD
-=======
-use swagger::{ApiError, XSpanId, XSpanIdString, Has, RequestParser};
-use swagger::auth::Scopes;
-use swagger::headers::SafeHeaders;
->>>>>>> 04af5e04
 
 use {Api{{#apiInfo}}{{#apis}}{{#operations}}{{#operation}},
      {{{operationId}}}Response{{/operation}}{{/operations}}{{/apis}}{{/apiInfo}}
@@ -182,18 +176,12 @@
 {{/hasAuthMethods}}
 {{#vendorExtensions}}
   {{#consumesMultipart}} 
-<<<<<<< HEAD
                 let boundary = match swagger::multipart::boundary(&headers) {
                     Some(boundary) => boundary.to_string(),
                     None => return Box::new(future::ok(Response::builder()
                                 .status(StatusCode::BAD_REQUEST)
                                 .body(Body::from("Couldn't find valid multipart body".to_string()))
                                 .expect("Unable to create Bad Request response for incorrect boundary"))),
-=======
-                let boundary = match multipart_boundary(&headers) {
-                    Some(boundary) => boundary,
-                    None => return Box::new(future::ok(Response::new().with_status(StatusCode::BadRequest).with_body("Couldn't find valid multipart body"))),
->>>>>>> 04af5e04
                 };
   {{/consumesMultipart}}
   {{#hasPathParams}}
@@ -216,14 +204,10 @@
                                         .body(Body::from(format!("Couldn't parse path parameter {{{baseName}}}: {}", e)))
                                         .expect("Unable to create Bad Request response for invalid path parameter"))),
                     },
-<<<<<<< HEAD
                     Err(_) => return Box::new(future::ok(Response::builder()
                                         .status(StatusCode::BAD_REQUEST)
                                         .body(Body::from(format!("Couldn't percent-decode path parameter as UTF-8: {}", &path_params["{{{baseName}}}"])))
                                         .expect("Unable to create Bad Request response for invalid percent decode")))
-=======
-                    Err(_) => return Box::new(future::ok(Response::new().with_status(StatusCode::BadRequest).with_body(format!("Couldn't percent-decode path parameter as UTF-8: {}", &path_params["{{{paramName}}}"]))))
->>>>>>> 04af5e04
                 };
 {{/pathParams}}
 {{#headerParams}}
@@ -243,13 +227,9 @@
                 };
   {{/required}}
   {{^required}}
-<<<<<<< HEAD
                 let param_{{{paramName}}} = param_{{{paramName}}}.map(|p| {
                         swagger::IntoHeaderValue::<{{{dataType}}}>::from((*p).clone()).0
                 });
-=======
-                let param_{{{paramName}}} = headers.safe_get::<Request{{vendorExtensions.typeName}}>().map(|header| header.0.clone());
->>>>>>> 04af5e04
   {{/required}}
 {{/headerParams}}
 {{#queryParams}}
@@ -610,23 +590,6 @@
     }
 }
 
-<<<<<<< HEAD
-=======
-{{#apiUsesMultipart}}
-/// Utility function to get the multipart boundary marker (if any) from the Headers.
-fn multipart_boundary(headers: &Headers) -> Option<String> {
-    headers.safe_get::<ContentType>().and_then(|content_type| {
-        let ContentType(mime) = content_type;
-        if mime.type_() == hyper::mime::MULTIPART && mime.subtype() == hyper::mime::FORM_DATA {
-            mime.get_param(hyper::mime::BOUNDARY).map(|x| x.as_str().to_string())
-        } else {
-            None
-        }
-    })
-}
-{{/apiUsesMultipart}}
-
->>>>>>> 04af5e04
 /// Request parser for `Api`.
 pub struct ApiRequestParser;
 impl<T> RequestParser<T> for ApiRequestParser {
