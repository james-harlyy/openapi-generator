/*
 * Copyright 2018 OpenAPI-Generator Contributors (https://openapi-generator.tech)
 *
 * Licensed under the Apache License, Version 2.0 (the "License");
 * you may not use this file except in compliance with the License.
 * You may obtain a copy of the License at
 *
 *     https://www.apache.org/licenses/LICENSE-2.0
 *
 * Unless required by applicable law or agreed to in writing, software
 * distributed under the License is distributed on an "AS IS" BASIS,
 * WITHOUT WARRANTIES OR CONDITIONS OF ANY KIND, either express or implied.
 * See the License for the specific language governing permissions and
 * limitations under the License.
 */

package org.openapitools.codegen.languages;

import com.google.common.collect.ImmutableMap;
import com.samskivert.mustache.Mustache;
import io.swagger.v3.oas.models.media.ArraySchema;
import io.swagger.v3.oas.models.media.Schema;
import org.openapitools.codegen.*;
import org.openapitools.codegen.meta.features.*;
import org.openapitools.codegen.utils.ModelUtils;
import org.slf4j.Logger;
import org.slf4j.LoggerFactory;

import java.io.File;
import java.util.*;
import java.util.concurrent.atomic.AtomicReference;
import java.util.function.Consumer;

import static org.apache.commons.lang3.StringUtils.isEmpty;
import static org.openapitools.codegen.utils.StringUtils.camelize;
import static org.openapitools.codegen.utils.StringUtils.underscore;

@SuppressWarnings("Duplicates")
public class CSharpNetCoreClientCodegen extends AbstractCSharpCodegen {
    // Defines the sdk option for targeted frameworks, which differs from targetFramework and targetFrameworkNuget
    protected static final String MCS_NET_VERSION_KEY = "x-mcs-sdk";
    protected static final String SUPPORTS_UWP = "supportsUWP";

    protected static final String NET_STANDARD = "netStandard";

    // Project Variable, determined from target framework. Not intended to be user-settable.
    protected static final String TARGET_FRAMEWORK_IDENTIFIER = "targetFrameworkIdentifier";
    // Project Variable, determined from target framework. Not intended to be user-settable.
    protected static final String TARGET_FRAMEWORK_VERSION = "targetFrameworkVersion";

    @SuppressWarnings({"hiding"})
    private static final Logger LOGGER = LoggerFactory.getLogger(CSharpClientCodegen.class);
    private static final List<FrameworkStrategy> frameworkStrategies = Arrays.asList(
            FrameworkStrategy.NETSTANDARD_1_3,
            FrameworkStrategy.NETSTANDARD_1_4,
            FrameworkStrategy.NETSTANDARD_1_5,
            FrameworkStrategy.NETSTANDARD_1_6,
            FrameworkStrategy.NETSTANDARD_2_0,
            FrameworkStrategy.NETSTANDARD_2_1,
            FrameworkStrategy.NETCOREAPP_2_0,
            FrameworkStrategy.NETCOREAPP_2_1,
            FrameworkStrategy.NETCOREAPP_3_0,
            FrameworkStrategy.NETCOREAPP_3_1
    );
    private static FrameworkStrategy defaultFramework = FrameworkStrategy.NETSTANDARD_2_0;
    protected final Map<String, String> frameworks;
    protected String packageGuid = "{" + java.util.UUID.randomUUID().toString().toUpperCase(Locale.ROOT) + "}";
    protected String clientPackage = "Org.OpenAPITools.Client";
    protected String apiDocPath = "docs/";
    protected String modelDocPath = "docs/";

    // Defines TargetFrameworkVersion in csproj files
    protected String targetFramework = defaultFramework.name;
    protected String testTargetFramework = defaultFramework.testTargetFramework;

    // Defines nuget identifiers for target framework
    protected String targetFrameworkNuget = targetFramework;

    protected boolean supportsAsync = Boolean.TRUE;
    protected boolean netStandard = Boolean.FALSE;

    protected boolean validatable = Boolean.TRUE;
    protected Map<Character, String> regexModifiers;
    // By default, generated code is considered public
    protected boolean nonPublicApi = Boolean.FALSE;

    protected boolean caseInsensitiveResponseHeaders = Boolean.FALSE;
    protected String releaseNote = "Minor update";
    protected String licenseId;
    protected String packageTags;

    public CSharpNetCoreClientCodegen() {
        super();

        featureSet = getFeatureSet().modify()
                .includeDocumentationFeatures(DocumentationFeature.Readme)
                .securityFeatures(EnumSet.of(
                        SecurityFeature.OAuth2_Implicit,
                        SecurityFeature.BasicAuth,
                        SecurityFeature.ApiKey
                ))
                .excludeGlobalFeatures(
                        GlobalFeature.XMLStructureDefinitions,
                        GlobalFeature.Callbacks,
                        GlobalFeature.LinkObjects,
                        GlobalFeature.ParameterStyling
                )
                .includeSchemaSupportFeatures(
                        SchemaSupportFeature.Polymorphism
                )
                .includeParameterFeatures(
                        ParameterFeature.Cookie
                )
                .includeClientModificationFeatures(
                        ClientModificationFeature.BasePath,
                        ClientModificationFeature.UserAgent
                )
                .build();

        // mapped non-nullable type without ?
        typeMapping = new HashMap<String, String>();
        typeMapping.put("string", "string");
        typeMapping.put("binary", "byte[]");
        typeMapping.put("ByteArray", "byte[]");
        typeMapping.put("boolean", "bool");
        typeMapping.put("integer", "int");
        typeMapping.put("float", "float");
        typeMapping.put("long", "long");
        typeMapping.put("double", "double");
        typeMapping.put("number", "decimal");
        typeMapping.put("BigDecimal", "decimal");
        typeMapping.put("DateTime", "DateTime");
        typeMapping.put("date", "DateTime");
        typeMapping.put("file", "System.IO.Stream");
        typeMapping.put("array", "List");
        typeMapping.put("list", "List");
        typeMapping.put("map", "Dictionary");
        typeMapping.put("object", "Object");
        typeMapping.put("UUID", "Guid");
        typeMapping.put("URI", "string");

        setSupportNullable(Boolean.TRUE);
        hideGenerationTimestamp = Boolean.TRUE;
        supportsInheritance = true;
        modelTemplateFiles.put("model.mustache", ".cs");
        apiTemplateFiles.put("api.mustache", ".cs");
        modelDocTemplateFiles.put("model_doc.mustache", ".md");
        apiDocTemplateFiles.put("api_doc.mustache", ".md");
        embeddedTemplateDir = templateDir = "csharp-netcore";

        cliOptions.clear();

        // CLI options
        addOption(CodegenConstants.PACKAGE_NAME,
                "C# package name (convention: Title.Case).",
                this.packageName);

        addOption(CodegenConstants.PACKAGE_VERSION,
                "C# package version.",
                this.packageVersion);

        addOption(CodegenConstants.SOURCE_FOLDER,
                CodegenConstants.SOURCE_FOLDER_DESC,
                sourceFolder);

        addOption(CodegenConstants.OPTIONAL_PROJECT_GUID,
                CodegenConstants.OPTIONAL_PROJECT_GUID_DESC,
                null);

        addOption(CodegenConstants.INTERFACE_PREFIX,
                CodegenConstants.INTERFACE_PREFIX_DESC,
                interfacePrefix);

        addOption(CodegenConstants.LICENSE_ID,
                CodegenConstants.LICENSE_ID_DESC,
                this.licenseId);

        addOption(CodegenConstants.RELEASE_NOTE,
                CodegenConstants.RELEASE_NOTE_DESC,
                this.releaseNote);

        addOption(CodegenConstants.PACKAGE_TAGS,
                CodegenConstants.PACKAGE_TAGS_DESC,
                this.packageTags);

        CliOption framework = new CliOption(
                CodegenConstants.DOTNET_FRAMEWORK,
                CodegenConstants.DOTNET_FRAMEWORK_DESC
        );

        ImmutableMap.Builder<String, String> frameworkBuilder = new ImmutableMap.Builder<>();
        for (FrameworkStrategy frameworkStrategy : frameworkStrategies) {
            frameworkBuilder.put(frameworkStrategy.name, frameworkStrategy.description);
        }

        frameworks = frameworkBuilder.build();

        framework.defaultValue(this.targetFramework);
        framework.setEnum(frameworks);
        cliOptions.add(framework);

        CliOption modelPropertyNaming = new CliOption(CodegenConstants.MODEL_PROPERTY_NAMING, CodegenConstants.MODEL_PROPERTY_NAMING_DESC);
        cliOptions.add(modelPropertyNaming.defaultValue("PascalCase"));

        // CLI Switches
        addSwitch(CodegenConstants.HIDE_GENERATION_TIMESTAMP,
                CodegenConstants.HIDE_GENERATION_TIMESTAMP_DESC,
                this.hideGenerationTimestamp);

        addSwitch(CodegenConstants.SORT_PARAMS_BY_REQUIRED_FLAG,
                CodegenConstants.SORT_PARAMS_BY_REQUIRED_FLAG_DESC,
                this.sortParamsByRequiredFlag);

        addSwitch(CodegenConstants.USE_DATETIME_OFFSET,
                CodegenConstants.USE_DATETIME_OFFSET_DESC,
                this.useDateTimeOffsetFlag);

        addSwitch(CodegenConstants.USE_COLLECTION,
                CodegenConstants.USE_COLLECTION_DESC,
                this.useCollection);

        addSwitch(CodegenConstants.RETURN_ICOLLECTION,
                CodegenConstants.RETURN_ICOLLECTION_DESC,
                this.returnICollection);

        addSwitch(CodegenConstants.OPTIONAL_METHOD_ARGUMENT,
                "C# Optional method argument, e.g. void square(int x=10) (.net 4.0+ only).",
                this.optionalMethodArgumentFlag);

        addSwitch(CodegenConstants.OPTIONAL_ASSEMBLY_INFO,
                CodegenConstants.OPTIONAL_ASSEMBLY_INFO_DESC,
                this.optionalAssemblyInfoFlag);

        addSwitch(CodegenConstants.OPTIONAL_EMIT_DEFAULT_VALUES,
                CodegenConstants.OPTIONAL_EMIT_DEFAULT_VALUES_DESC,
                this.optionalEmitDefaultValuesFlag);

        addSwitch(CodegenConstants.OPTIONAL_PROJECT_FILE,
                CodegenConstants.OPTIONAL_PROJECT_FILE_DESC,
                this.optionalProjectFileFlag);

        // NOTE: This will reduce visibility of all public members in templates. Users can use InternalsVisibleTo
        // https://msdn.microsoft.com/en-us/library/system.runtime.compilerservices.internalsvisibletoattribute(v=vs.110).aspx
        // to expose to shared code if the generated code is not embedded into another project. Otherwise, users of codegen
        // should rely on default public visibility.
        addSwitch(CodegenConstants.NON_PUBLIC_API,
                CodegenConstants.NON_PUBLIC_API_DESC,
                this.nonPublicApi);

        addSwitch(CodegenConstants.ALLOW_UNICODE_IDENTIFIERS,
                CodegenConstants.ALLOW_UNICODE_IDENTIFIERS_DESC,
                this.allowUnicodeIdentifiers);

        addSwitch(CodegenConstants.NETCORE_PROJECT_FILE,
                CodegenConstants.NETCORE_PROJECT_FILE_DESC,
                this.netCoreProjectFileFlag);

        addSwitch(CodegenConstants.VALIDATABLE,
                CodegenConstants.VALIDATABLE_DESC,
                this.validatable);

        addSwitch(CodegenConstants.CASE_INSENSITIVE_RESPONSE_HEADERS,
                CodegenConstants.CASE_INSENSITIVE_RESPONSE_HEADERS_DESC,
                this.caseInsensitiveResponseHeaders);

        regexModifiers = new HashMap<>();
        regexModifiers.put('i', "IgnoreCase");
        regexModifiers.put('m', "Multiline");
        regexModifiers.put('s', "Singleline");
        regexModifiers.put('x', "IgnorePatternWhitespace");
    }

    @Override
    public String apiDocFileFolder() {
        return (outputFolder + "/" + apiDocPath).replace('/', File.separatorChar);
    }

    @Override
    public String apiTestFileFolder() {
        return outputFolder + File.separator + testFolder + File.separator + testPackageName() + File.separator + apiPackage();
    }

    @Override
    public CodegenModel fromModel(String name, Schema model) {
        Map<String, Schema> allDefinitions = ModelUtils.getSchemas(this.openAPI);
        CodegenModel codegenModel = super.fromModel(name, model);
        if (allDefinitions != null && codegenModel != null && codegenModel.parent != null) {
            final Schema parentModel = allDefinitions.get(toModelName(codegenModel.parent));
            if (parentModel != null) {
                final CodegenModel parentCodegenModel = super.fromModel(codegenModel.parent, parentModel);
                if (codegenModel.hasEnums) {
                    codegenModel = this.reconcileInlineEnums(codegenModel, parentCodegenModel);
                }

                Map<String, CodegenProperty> propertyHash = new HashMap<>(codegenModel.vars.size());
                for (final CodegenProperty property : codegenModel.vars) {
                    propertyHash.put(property.name, property);
                }

                for (final CodegenProperty property : codegenModel.readWriteVars) {
                    if (property.defaultValue == null && parentCodegenModel.discriminator != null && property.baseName.equals(parentCodegenModel.discriminator.getPropertyName())) {
                        property.defaultValue = "\"" + name + "\"";
                    }
                }

                CodegenProperty last = null;
                for (final CodegenProperty property : parentCodegenModel.vars) {
                    // helper list of parentVars simplifies templating
                    if (!propertyHash.containsKey(property.name)) {
                        final CodegenProperty parentVar = property.clone();
                        parentVar.isInherited = true;
                        parentVar.hasMore = true;
                        last = parentVar;
                        LOGGER.debug("adding parent variable {}", property.name);
                        codegenModel.parentVars.add(parentVar);
                    }
                }

                if (last != null) {
                    last.hasMore = false;
                }
            }
        }

        // Cleanup possible duplicates. Currently, readWriteVars can contain the same property twice. May or may not be isolated to C#.
        if (codegenModel != null && codegenModel.readWriteVars != null && codegenModel.readWriteVars.size() > 1) {
            int length = codegenModel.readWriteVars.size() - 1;
            for (int i = length; i > (length / 2); i--) {
                final CodegenProperty codegenProperty = codegenModel.readWriteVars.get(i);
                // If the property at current index is found earlier in the list, remove this last instance.
                if (codegenModel.readWriteVars.indexOf(codegenProperty) < i) {
                    codegenModel.readWriteVars.remove(i);
                }
            }
        }

        return codegenModel;
    }

    @Override
    public String getHelp() {
        return "Generates a C# client library (.NET Standard, .NET Core).";
    }

//    private void syncStringProperty(Map<String, Object> properties, String key)

    public String getModelPropertyNaming() {
        return this.modelPropertyNaming;
    }

    public void setModelPropertyNaming(String naming) {
        if ("original".equals(naming) || "camelCase".equals(naming) ||
                "PascalCase".equals(naming) || "snake_case".equals(naming)) {
            this.modelPropertyNaming = naming;
        } else {
            throw new IllegalArgumentException("Invalid model property naming '" +
                    naming + "'. Must be 'original', 'camelCase', " +
                    "'PascalCase' or 'snake_case'");
        }
    }

    @Override
    public String getName() {
        return "csharp-netcore";
    }

    public String getNameUsingModelPropertyNaming(String name) {
        switch (CodegenConstants.MODEL_PROPERTY_NAMING_TYPE.valueOf(getModelPropertyNaming())) {
            case original:
                return name;
            case camelCase:
                return camelize(name, true);
            case PascalCase:
                return camelize(name);
            case snake_case:
                return underscore(name);
            default:
                throw new IllegalArgumentException("Invalid model property naming '" +
                        name + "'. Must be 'original', 'camelCase', " +
                        "'PascalCase' or 'snake_case'");
        }
    }

    @Override
    public String getNullableType(Schema p, String type) {
        if (languageSpecificPrimitives.contains(type)) {
            if (isSupportNullable() && ModelUtils.isNullable(p) && nullableType.contains(type)) {
                return type + "?";
            } else {
                return type;
            }
        } else {
            return null;
        }
    }

    @Override
    public CodegenType getTag() {
        return CodegenType.CLIENT;
    }

    public boolean isNonPublicApi() {
        return nonPublicApi;
    }

    public void setNonPublicApi(final boolean nonPublicApi) {
        this.nonPublicApi = nonPublicApi;
    }

    @Override
    public String modelDocFileFolder() {
        return (outputFolder + "/" + modelDocPath).replace('/', File.separatorChar);
    }

    @Override
    public String modelTestFileFolder() {
        return outputFolder + File.separator + testFolder + File.separator + testPackageName() + File.separator + modelPackage();
    }

    @Override
    public void postProcessModelProperty(CodegenModel model, CodegenProperty property) {
        postProcessPattern(property.pattern, property.vendorExtensions);
        postProcessEmitDefaultValue(property.vendorExtensions);

        super.postProcessModelProperty(model, property);

        if (!property.isContainer && (nullableType.contains(property.dataType) || property.isEnum)) {
            property.vendorExtensions.put("x-csharp-value-type", true);
        }
    }

    @Override
    public Map<String, Object> postProcessOperationsWithModels(Map<String, Object> objs, List<Object> allModels) {
        super.postProcessOperationsWithModels(objs, allModels);
        if (objs != null) {
            Map<String, Object> operations = (Map<String, Object>) objs.get("operations");
            if (operations != null) {
                List<CodegenOperation> ops = (List<CodegenOperation>) operations.get("operation");
                for (CodegenOperation operation : ops) {
                    if (operation.returnType != null) {
                        operation.returnContainer = operation.returnType;
                        if (this.returnICollection && (
                                operation.returnType.startsWith("List") ||
                                        operation.returnType.startsWith("Collection"))) {
                            // NOTE: ICollection works for both List<T> and Collection<T>
                            int genericStart = operation.returnType.indexOf("<");
                            if (genericStart > 0) {
                                operation.returnType = "ICollection" + operation.returnType.substring(genericStart);
                            }
                        }
                    }
                }
            }
        }

        return objs;
    }

    @Override
    public void postProcessParameter(CodegenParameter parameter) {
        postProcessPattern(parameter.pattern, parameter.vendorExtensions);
        postProcessEmitDefaultValue(parameter.vendorExtensions);
        super.postProcessParameter(parameter);

        if (nullableType.contains(parameter.dataType)) {
            if (!parameter.required) { //optional
                parameter.dataType = parameter.dataType + "?";
            } else {
                parameter.vendorExtensions.put("x-csharp-value-type", true);
            }
        }
    }

    /*
     * The pattern spec follows the Perl convention and style of modifiers. .NET
     * does not support this syntax directly so we need to convert the pattern to a .NET compatible
     * format and apply modifiers in a compatible way.
     * See https://msdn.microsoft.com/en-us/library/yd1hzczs(v=vs.110).aspx for .NET options.
     */
    public void postProcessPattern(String pattern, Map<String, Object> vendorExtensions) {
        if (pattern != null) {
            int i = pattern.lastIndexOf('/');

            //Must follow Perl /pattern/modifiers convention
            if (pattern.charAt(0) != '/' || i < 2) {
                throw new IllegalArgumentException("Pattern must follow the Perl "
                        + "/pattern/modifiers convention. " + pattern + " is not valid.");
            }

            String regex = pattern.substring(1, i).replace("'", "\'");
            List<String> modifiers = new ArrayList<String>();

            // perl requires an explicit modifier to be culture specific and .NET is the reverse.
            modifiers.add("CultureInvariant");

            for (char c : pattern.substring(i).toCharArray()) {
                if (regexModifiers.containsKey(c)) {
                    String modifier = regexModifiers.get(c);
                    modifiers.add(modifier);
                } else if (c == 'l') {
                    modifiers.remove("CultureInvariant");
                }
            }

            vendorExtensions.put("x-regex", regex);
            vendorExtensions.put("x-modifiers", modifiers);
        }
    }

    public void postProcessEmitDefaultValue(Map<String, Object> vendorExtensions) {
        vendorExtensions.put("x-emit-default-value", optionalEmitDefaultValuesFlag);
    }

    @Override
    public Mustache.Compiler processCompiler(Mustache.Compiler compiler) {
        // To avoid unexpected behaviors when options are passed programmatically such as { "supportsAsync": "" }
        return super.processCompiler(compiler).emptyStringIsFalse(true);
    }

    @Override
    public void processOpts() {
        super.processOpts();

        /*
         * NOTE: When supporting boolean additionalProperties, you should read the value and write it back as a boolean.
         * This avoids oddities where additionalProperties contains "false" rather than false, which will cause the
         * templating engine to behave unexpectedly.
         *
         * Use the pattern:
         *     if (additionalProperties.containsKey(prop)) convertPropertyToBooleanAndWriteBack(prop);
         */

        if (additionalProperties.containsKey(CodegenConstants.OPTIONAL_EMIT_DEFAULT_VALUES)) {
            setOptionalEmitDefaultValuesFlag(convertPropertyToBooleanAndWriteBack(CodegenConstants.OPTIONAL_EMIT_DEFAULT_VALUES));
        } else {
            additionalProperties.put(CodegenConstants.OPTIONAL_EMIT_DEFAULT_VALUES, optionalEmitDefaultValuesFlag);
        }


        if (additionalProperties.containsKey(CodegenConstants.MODEL_PROPERTY_NAMING)) {
            setModelPropertyNaming((String) additionalProperties.get(CodegenConstants.MODEL_PROPERTY_NAMING));
        }

        if (isEmpty(apiPackage)) {
            setApiPackage("Api");
        }
        if (isEmpty(modelPackage)) {
            setModelPackage("Model");
        }
        clientPackage = "Client";

        String framework = (String) additionalProperties.getOrDefault(CodegenConstants.DOTNET_FRAMEWORK, defaultFramework.name);
        FrameworkStrategy strategy = defaultFramework;
        for (FrameworkStrategy frameworkStrategy : frameworkStrategies) {
            if (framework.equals(frameworkStrategy.name)) {
                strategy = frameworkStrategy;
            }
        }

        strategy.configureAdditionalProperties(additionalProperties);

        setTargetFrameworkNuget(strategy.getNugetFrameworkIdentifier());
        setTargetFramework(strategy.name);
        setTestTargetFramework(strategy.testTargetFramework);

        if (strategy != FrameworkStrategy.NETSTANDARD_2_0) {
            LOGGER.warn("If using built-in templates-RestSharp only supports netstandard 2.0 or later.");
        }

        setSupportsAsync(Boolean.TRUE);
        setNetStandard(strategy.isNetStandard);
<<<<<<< HEAD
=======

        if (!strategy.isNetStandard) {
            setNetCoreProjectFileFlag(true);
        }
>>>>>>> e45a1d03

        if (additionalProperties.containsKey(CodegenConstants.GENERATE_PROPERTY_CHANGED)) {
            LOGGER.warn(CodegenConstants.GENERATE_PROPERTY_CHANGED + " is not supported in the .NET Standard generator.");
            additionalProperties.remove(CodegenConstants.GENERATE_PROPERTY_CHANGED);
        }

        final AtomicReference<Boolean> excludeTests = new AtomicReference<>();
        syncBooleanProperty(additionalProperties, CodegenConstants.EXCLUDE_TESTS, excludeTests::set, false);

        syncStringProperty(additionalProperties, "clientPackage", (s) -> { }, clientPackage);

        syncStringProperty(additionalProperties, CodegenConstants.API_PACKAGE, this::setApiPackage, apiPackage);
        syncStringProperty(additionalProperties, CodegenConstants.MODEL_PACKAGE, this::setModelPackage, modelPackage);
        syncStringProperty(additionalProperties, CodegenConstants.OPTIONAL_PROJECT_GUID, this::setPackageGuid, packageGuid);
        syncStringProperty(additionalProperties, "targetFrameworkNuget", this::setTargetFrameworkNuget, this.targetFrameworkNuget);
        syncStringProperty(additionalProperties, "testTargetFramework", this::setTestTargetFramework, this.testTargetFramework);

        syncBooleanProperty(additionalProperties, "netStandard", this::setNetStandard, this.netStandard);

        syncBooleanProperty(additionalProperties, CodegenConstants.VALIDATABLE, this::setValidatable, this.validatable);
        syncBooleanProperty(additionalProperties, CodegenConstants.SUPPORTS_ASYNC, this::setSupportsAsync, this.supportsAsync);
        syncBooleanProperty(additionalProperties, CodegenConstants.OPTIONAL_METHOD_ARGUMENT, this::setOptionalMethodArgumentFlag, optionalMethodArgumentFlag);
        syncBooleanProperty(additionalProperties, CodegenConstants.NON_PUBLIC_API, this::setNonPublicApi, isNonPublicApi());

        final String testPackageName = testPackageName();
        String packageFolder = sourceFolder + File.separator + packageName;
        String clientPackageDir = packageFolder + File.separator + clientPackage;
        String testPackageFolder = testFolder + File.separator + testPackageName;

        additionalProperties.put("testPackageName", testPackageName);

        //Compute the relative path to the bin directory where the external assemblies live
        //This is necessary to properly generate the project file
        int packageDepth = packageFolder.length() - packageFolder.replace(java.io.File.separator, "").length();
        String binRelativePath = "..\\";
        for (int i = 0; i < packageDepth; i = i + 1) {
            binRelativePath += "..\\";
        }
        binRelativePath += "vendor";
        additionalProperties.put("binRelativePath", binRelativePath);

        supportingFiles.add(new SupportingFile("IApiAccessor.mustache", clientPackageDir, "IApiAccessor.cs"));
        supportingFiles.add(new SupportingFile("Configuration.mustache", clientPackageDir, "Configuration.cs"));
        supportingFiles.add(new SupportingFile("ApiClient.mustache", clientPackageDir, "ApiClient.cs"));
        supportingFiles.add(new SupportingFile("ApiException.mustache", clientPackageDir, "ApiException.cs"));
        supportingFiles.add(new SupportingFile("ApiResponse.mustache", clientPackageDir, "ApiResponse.cs"));
        supportingFiles.add(new SupportingFile("ExceptionFactory.mustache", clientPackageDir, "ExceptionFactory.cs"));
        supportingFiles.add(new SupportingFile("OpenAPIDateConverter.mustache", clientPackageDir, "OpenAPIDateConverter.cs"));
        supportingFiles.add(new SupportingFile("ClientUtils.mustache", clientPackageDir, "ClientUtils.cs"));
        supportingFiles.add(new SupportingFile("HttpMethod.mustache", clientPackageDir, "HttpMethod.cs"));
        supportingFiles.add(new SupportingFile("IAsynchronousClient.mustache", clientPackageDir, "IAsynchronousClient.cs"));
        supportingFiles.add(new SupportingFile("ISynchronousClient.mustache", clientPackageDir, "ISynchronousClient.cs"));
        supportingFiles.add(new SupportingFile("RequestOptions.mustache", clientPackageDir, "RequestOptions.cs"));
        supportingFiles.add(new SupportingFile("Multimap.mustache", clientPackageDir, "Multimap.cs"));

        supportingFiles.add(new SupportingFile("IReadableConfiguration.mustache",
                clientPackageDir, "IReadableConfiguration.cs"));
        supportingFiles.add(new SupportingFile("GlobalConfiguration.mustache",
                clientPackageDir, "GlobalConfiguration.cs"));

        // Only write out test related files if excludeTests is unset or explicitly set to false (see start of this method)
        if (Boolean.FALSE.equals(excludeTests.get())) {
            modelTestTemplateFiles.put("model_test.mustache", ".cs");
            apiTestTemplateFiles.put("api_test.mustache", ".cs");
        }

        supportingFiles.add(new SupportingFile("README.mustache", "", "README.md"));
        supportingFiles.add(new SupportingFile("git_push.sh.mustache", "", "git_push.sh"));
        supportingFiles.add(new SupportingFile("gitignore.mustache", "", ".gitignore"));

        supportingFiles.add(new SupportingFile("Solution.mustache", "", packageName + ".sln"));
        supportingFiles.add(new SupportingFile("netcore_project.mustache", packageFolder, packageName + ".csproj"));

        if (Boolean.FALSE.equals(excludeTests.get())) {
            supportingFiles.add(new SupportingFile("netcore_testproject.mustache", testPackageFolder, testPackageName + ".csproj"));
        }

        additionalProperties.put("apiDocPath", apiDocPath);
        additionalProperties.put("modelDocPath", modelDocPath);
    }

    public void setNetStandard(Boolean netStandard) {
        this.netStandard = netStandard;
    }

    public void setOptionalAssemblyInfoFlag(boolean flag) {
        this.optionalAssemblyInfoFlag = flag;
    }

    public void setOptionalEmitDefaultValuesFlag(boolean flag){
        this.optionalEmitDefaultValuesFlag = flag;
    }

    public void setOptionalProjectFileFlag(boolean flag) {
        this.optionalProjectFileFlag = flag;
    }

    public void setPackageGuid(String packageGuid) {
        this.packageGuid = packageGuid;
    }

    public void setPackageName(String packageName) {
        this.packageName = packageName;
    }

    public void setPackageVersion(String packageVersion) {
        this.packageVersion = packageVersion;
    }

    public void setSupportsAsync(Boolean supportsAsync) {
        this.supportsAsync = supportsAsync;
    }

    public void setTargetFramework(String dotnetFramework) {
        if (!frameworks.containsKey(dotnetFramework)) {
            LOGGER.warn("Invalid .NET framework version, defaulting to " + this.targetFramework);
        } else {
            this.targetFramework = dotnetFramework;
        }
        LOGGER.info("Generating code for .NET Framework " + this.targetFramework);
    }

    public void setTestTargetFramework(String testTargetFramework) {
        this.testTargetFramework = testTargetFramework;
    }

    public void setTargetFrameworkNuget(String targetFrameworkNuget) {
        this.targetFrameworkNuget = targetFrameworkNuget;
    }

    public void setValidatable(boolean validatable) {
        this.validatable = validatable;
    }

    public void setCaseInsensitiveResponseHeaders(final Boolean caseInsensitiveResponseHeaders) {
        this.caseInsensitiveResponseHeaders = caseInsensitiveResponseHeaders;
    }

    public void setLicenseId(String licenseId) {
        this.licenseId = licenseId;
    }

    public void setReleaseNote(String releaseNote) {
        this.releaseNote = releaseNote;
    }

    public void setPackageTags(String packageTags) {
        this.packageTags = packageTags;
    }

    @Override
    public String toEnumVarName(String value, String datatype) {
        if (value.length() == 0) {
            return "Empty";
        }

        // for symbol, e.g. $, #
        if (getSymbolName(value) != null) {
            return camelize(getSymbolName(value));
        }

        // number
        if (datatype.startsWith("int") || datatype.startsWith("long") ||
                datatype.startsWith("double") || datatype.startsWith("float")) {
            String varName = "NUMBER_" + value;
            varName = varName.replaceAll("-", "MINUS_");
            varName = varName.replaceAll("\\+", "PLUS_");
            varName = varName.replaceAll("\\.", "_DOT_");
            return varName;
        }

        // string
        String var = value.replaceAll("_", " ");
        //var = WordUtils.capitalizeFully(var);
        var = camelize(var);
        var = var.replaceAll("\\W+", "");

        if (var.matches("\\d.*")) {
            return "_" + var;
        } else {
            return var;
        }
    }

    @Override
    public String toModelDocFilename(String name) {
        return toModelFilename(name);
    }

    @Override
    public String toVarName(String name) {
        // sanitize name
        name = sanitizeName(name);

        // if it's all uppper case, do nothing
        if (name.matches("^[A-Z_]*$")) {
            return name;
        }

        name = getNameUsingModelPropertyNaming(name);

        // for reserved word or word starting with number, append _
        if (isReservedWord(name) || name.matches("^\\d.*")) {
            name = escapeReservedWord(name);
        }

        return name;
    }

    private CodegenModel reconcileInlineEnums(CodegenModel codegenModel, CodegenModel parentCodegenModel) {
        // This generator uses inline classes to define enums, which breaks when
        // dealing with models that have subTypes. To clean this up, we will analyze
        // the parent and child models, look for enums that match, and remove
        // them from the child models and leave them in the parent.
        // Because the child models extend the parents, the enums will be available via the parent.

        // Only bother with reconciliation if the parent model has enums.
        if (parentCodegenModel.hasEnums) {

            // Get the properties for the parent and child models
            final List<CodegenProperty> parentModelCodegenProperties = parentCodegenModel.vars;
            List<CodegenProperty> codegenProperties = codegenModel.vars;

            // Iterate over all of the parent model properties
            boolean removedChildEnum = false;
            for (CodegenProperty parentModelCodegenPropery : parentModelCodegenProperties) {
                // Look for enums
                if (parentModelCodegenPropery.isEnum) {
                    // Now that we have found an enum in the parent class,
                    // and search the child class for the same enum.
                    Iterator<CodegenProperty> iterator = codegenProperties.iterator();
                    while (iterator.hasNext()) {
                        CodegenProperty codegenProperty = iterator.next();
                        if (codegenProperty.isEnum && codegenProperty.equals(parentModelCodegenPropery)) {
                            // We found an enum in the child class that is
                            // a duplicate of the one in the parent, so remove it.
                            iterator.remove();
                            removedChildEnum = true;
                        }
                    }
                }
            }

            if (removedChildEnum) {
                // If we removed an entry from this model's vars, we need to ensure hasMore is updated
                int count = 0, numVars = codegenProperties.size();
                for (CodegenProperty codegenProperty : codegenProperties) {
                    count += 1;
                    codegenProperty.hasMore = count < numVars;
                }
                codegenModel.vars = codegenProperties;
            }
        }

        return codegenModel;
    }

    private void syncBooleanProperty(final Map<String, Object> additionalProperties, final String key, final Consumer<Boolean> setter, final Boolean defaultValue) {
        if (additionalProperties.containsKey(key)) {
            setter.accept(convertPropertyToBooleanAndWriteBack(key));
        } else {
            additionalProperties.put(key, defaultValue);
            setter.accept(defaultValue);
        }
    }

    private void syncStringProperty(final Map<String, Object> additionalProperties, final String key, final Consumer<String> setter, final String defaultValue) {
        if (additionalProperties.containsKey(key)) {
            setter.accept((String) additionalProperties.get(key));
        } else {
            additionalProperties.put(key, defaultValue);
            setter.accept(defaultValue);
        }
    }

    // https://docs.microsoft.com/en-us/dotnet/standard/net-standard
    @SuppressWarnings("Duplicates")
    private static abstract class FrameworkStrategy {
        static FrameworkStrategy NETSTANDARD_1_3 = new FrameworkStrategy("netstandard1.3", ".NET Standard 1.3 compatible", "netcoreapp2.0") {
        };
        static FrameworkStrategy NETSTANDARD_1_4 = new FrameworkStrategy("netstandard1.4", ".NET Standard 1.4 compatible", "netcoreapp2.0") {
        };
        static FrameworkStrategy NETSTANDARD_1_5 = new FrameworkStrategy("netstandard1.5", ".NET Standard 1.5 compatible", "netcoreapp2.0") {
        };
        static FrameworkStrategy NETSTANDARD_1_6 = new FrameworkStrategy("netstandard1.6", ".NET Standard 1.6 compatible", "netcoreapp2.0") {
        };
        static FrameworkStrategy NETSTANDARD_2_0 = new FrameworkStrategy("netstandard2.0", ".NET Standard 2.0 compatible", "netcoreapp2.0") {
        };
        static FrameworkStrategy NETSTANDARD_2_1 = new FrameworkStrategy("netstandard2.1", ".NET Standard 2.1 compatible", "netcoreapp3.0") {
        };
        static FrameworkStrategy NETCOREAPP_2_0 = new FrameworkStrategy("netcoreapp2.0", ".NET Core 2.0 compatible", "netcoreapp2.0", Boolean.FALSE) {
        };
        static FrameworkStrategy NETCOREAPP_2_1 = new FrameworkStrategy("netcoreapp2.1", ".NET Core 2.1 compatible", "netcoreapp2.1", Boolean.FALSE) {
        };
        static FrameworkStrategy NETCOREAPP_3_0 = new FrameworkStrategy("netcoreapp3.0", ".NET Core 3.0 compatible", "netcoreapp3.0", Boolean.FALSE) {
        };
        static FrameworkStrategy NETCOREAPP_3_1 = new FrameworkStrategy("netcoreapp3.1", ".NET Core 3.1 compatible", "netcoreapp3.1", Boolean.FALSE) {
        };
        protected String name;
        protected String description;
        protected String testTargetFramework;
        private Boolean isNetStandard = Boolean.TRUE;

        FrameworkStrategy(String name, String description, String testTargetFramework) {
            this.name = name;
            this.description = description;
            this.testTargetFramework = testTargetFramework;
        }

        FrameworkStrategy(String name, String description, String testTargetFramework, Boolean isNetStandard) {
            this.name = name;
            this.description = description;
            this.testTargetFramework = testTargetFramework;
            this.isNetStandard = isNetStandard;
        }

        protected void configureAdditionalProperties(final Map<String, Object> properties) {
            properties.putIfAbsent(CodegenConstants.DOTNET_FRAMEWORK, this.name);

            // not intended to be user-settable
            properties.put(TARGET_FRAMEWORK_IDENTIFIER, this.getTargetFrameworkIdentifier());
            properties.put(TARGET_FRAMEWORK_VERSION, this.getTargetFrameworkVersion());
            properties.putIfAbsent(MCS_NET_VERSION_KEY, "4.6-api");

            properties.put(NET_STANDARD, this.isNetStandard);
            if (properties.containsKey(SUPPORTS_UWP)) {
                LOGGER.warn(".NET " + this.name + " generator does not support the UWP option. Use the csharp generator instead.");
                properties.remove(SUPPORTS_UWP);
            }
        }

        protected String getNugetFrameworkIdentifier() {
            return this.name.toLowerCase(Locale.ROOT);
        }

        protected String getTargetFrameworkIdentifier() {
            if (this.isNetStandard) return ".NETStandard";
            else return ".NETCoreApp";
        }

        protected String getTargetFrameworkVersion() {
            if (this.isNetStandard) return "v" + this.name.replace("netstandard", "");
            else return "v" + this.name.replace("netcoreapp", "");
        }
    }

    /**
     * Return the instantiation type of the property, especially for map and array
     *
     * @param schema property schema
     * @return string presentation of the instantiation type of the property
     */
    @Override
    public String toInstantiationType(Schema schema) {
        if (ModelUtils.isMapSchema(schema)) {
            Schema additionalProperties = ModelUtils.getAdditionalProperties(schema);
            String inner = getSchemaType(additionalProperties);
            if (ModelUtils.isMapSchema(additionalProperties)) {
                inner = toInstantiationType(additionalProperties);
            }
            return instantiationTypes.get("map") + "<String, " + inner + ">";
        } else if (ModelUtils.isArraySchema(schema)) {
            ArraySchema arraySchema = (ArraySchema) schema;
            String inner = getSchemaType(arraySchema.getItems());
            return instantiationTypes.get("array") + "<" + inner + ">";
        } else {
            return null;
        }
    }
}<|MERGE_RESOLUTION|>--- conflicted
+++ resolved
@@ -569,13 +569,10 @@
 
         setSupportsAsync(Boolean.TRUE);
         setNetStandard(strategy.isNetStandard);
-<<<<<<< HEAD
-=======
 
         if (!strategy.isNetStandard) {
             setNetCoreProjectFileFlag(true);
         }
->>>>>>> e45a1d03
 
         if (additionalProperties.containsKey(CodegenConstants.GENERATE_PROPERTY_CHANGED)) {
             LOGGER.warn(CodegenConstants.GENERATE_PROPERTY_CHANGED + " is not supported in the .NET Standard generator.");
