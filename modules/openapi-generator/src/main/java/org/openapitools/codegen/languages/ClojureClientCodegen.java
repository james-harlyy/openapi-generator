--- conflicted
+++ resolved
@@ -169,12 +169,6 @@
     }
 
     @Override
-    public String toVarName(String name) {
-        name = name.replaceAll("[^a-zA-Z0-9_-]+", ""); // FIXME: a parameter should not be assigned. Also declare the methods parameters as 'final'.
-        return name;
-    }
-
-    @Override
     public CodegenModel fromModel(String name, Schema mod, Map<String, Schema> allDefinitions) {
         CodegenModel model = super.fromModel(name, mod, allDefinitions);
 
@@ -325,8 +319,6 @@
     }
 
     @Override
-<<<<<<< HEAD
-=======
     public String toVarName(String name) {
         name = name.replaceAll("[^a-zA-Z0-9_-]+", ""); // FIXME: a parameter should not be assigned. Also declare the methods parameters as 'final'.
         name = org.openapitools.codegen.utils.StringUtils.dashize(name);
@@ -334,7 +326,6 @@
     }
 
     @Override
->>>>>>> 257a97b6
     public String escapeText(String input) {
         if (input == null) {
             return null;
