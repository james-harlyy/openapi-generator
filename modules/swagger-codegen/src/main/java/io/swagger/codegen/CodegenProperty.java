package io.swagger.codegen;

import java.util.List;
import java.util.Map;

public class CodegenProperty {
    public String baseName, complexType, getter, setter, description, datatype, datatypeWithEnum,
            name, min, max, defaultValue, baseType, containerType;

    /**
     * maxLength validation for strings, see http://json-schema.org/latest/json-schema-validation.html#rfc.section.5.2.1
     */
    public Integer maxLength;
    /**
     * minLength validation for strings, see http://json-schema.org/latest/json-schema-validation.html#rfc.section.5.2.2
     */
    public Integer minLength;
    /**
     * pattern validation for strings, see http://json-schema.org/latest/json-schema-validation.html#rfc.section.5.2.3
     */
    public String pattern;
    /**
     * A free-form property to include an example of an instance for this schema.
     */
    public String example;

    public String jsonSchema;
    public Double minimum;
    public Double maximum;
    public Boolean exclusiveMinimum;
    public Boolean exclusiveMaximum;
    public Boolean hasMore = null, required = null, secondaryParam = null;
    public Boolean isPrimitiveType, isContainer, isNotContainer;
    public boolean isEnum;
    public List<String> _enum;
    public Map<String, Object> allowableValues;
<<<<<<< HEAD

    @Override
    public boolean equals(Object obj) {
        if (obj == null) {
            return false;
        }
        if (getClass() != obj.getClass()) {
            return false;
        }
        final CodegenProperty other = (CodegenProperty) obj;
        if ((this.baseName == null) ? (other.baseName != null) : !this.baseName.equals(other.baseName)) {
            return false;
        }
        if ((this.complexType == null) ? (other.complexType != null) : !this.complexType.equals(other.complexType)) {
            return false;
        }
        if ((this.getter == null) ? (other.getter != null) : !this.getter.equals(other.getter)) {
            return false;
        }
        if ((this.setter == null) ? (other.setter != null) : !this.setter.equals(other.setter)) {
            return false;
        }
        if ((this.description == null) ? (other.description != null) : !this.description.equals(other.description)) {
            return false;
        }
        if ((this.datatype == null) ? (other.datatype != null) : !this.datatype.equals(other.datatype)) {
            return false;
        }
        if ((this.datatypeWithEnum == null) ? (other.datatypeWithEnum != null) : !this.datatypeWithEnum.equals(other.datatypeWithEnum)) {
            return false;
        }
        if ((this.name == null) ? (other.name != null) : !this.name.equals(other.name)) {
            return false;
        }
        if ((this.min == null) ? (other.min != null) : !this.min.equals(other.min)) {
            return false;
        }
        if ((this.max == null) ? (other.max != null) : !this.max.equals(other.max)) {
            return false;
        }
        if ((this.defaultValue == null) ? (other.defaultValue != null) : !this.defaultValue.equals(other.defaultValue)) {
            return false;
        }
        if ((this.baseType == null) ? (other.baseType != null) : !this.baseType.equals(other.baseType)) {
            return false;
        }
        if ((this.containerType == null) ? (other.containerType != null) : !this.containerType.equals(other.containerType)) {
            return false;
        }
        if (this.maxLength != other.maxLength && (this.maxLength == null || !this.maxLength.equals(other.maxLength))) {
            return false;
        }
        if (this.minLength != other.minLength && (this.minLength == null || !this.minLength.equals(other.minLength))) {
            return false;
        }
        if ((this.pattern == null) ? (other.pattern != null) : !this.pattern.equals(other.pattern)) {
            return false;
        }
        if ((this.example == null) ? (other.example != null) : !this.example.equals(other.example)) {
            return false;
        }
        if ((this.jsonSchema == null) ? (other.jsonSchema != null) : !this.jsonSchema.equals(other.jsonSchema)) {
            return false;
        }
        if (this.minimum != other.minimum && (this.minimum == null || !this.minimum.equals(other.minimum))) {
            return false;
        }
        if (this.maximum != other.maximum && (this.maximum == null || !this.maximum.equals(other.maximum))) {
            return false;
        }
        if (this.exclusiveMinimum != other.exclusiveMinimum && (this.exclusiveMinimum == null || !this.exclusiveMinimum.equals(other.exclusiveMinimum))) {
            return false;
        }
        if (this.exclusiveMaximum != other.exclusiveMaximum && (this.exclusiveMaximum == null || !this.exclusiveMaximum.equals(other.exclusiveMaximum))) {
            return false;
        }
        if (this.required != other.required && (this.required == null || !this.required.equals(other.required))) {
            return false;
        }
        if (this.secondaryParam != other.secondaryParam && (this.secondaryParam == null || !this.secondaryParam.equals(other.secondaryParam))) {
            return false;
        }
        if (this.isPrimitiveType != other.isPrimitiveType && (this.isPrimitiveType == null || !this.isPrimitiveType.equals(other.isPrimitiveType))) {
            return false;
        }
        if (this.isContainer != other.isContainer && (this.isContainer == null || !this.isContainer.equals(other.isContainer))) {
            return false;
        }
        if (this.isNotContainer != other.isNotContainer && (this.isNotContainer == null || !this.isNotContainer.equals(other.isNotContainer))) {
            return false;
        }
        if (this.isEnum != other.isEnum) {
            return false;
        }
        if (this._enum != other._enum && (this._enum == null || !this._enum.equals(other._enum))) {
            return false;
        }
        if (this.allowableValues != other.allowableValues && (this.allowableValues == null || !this.allowableValues.equals(other.allowableValues))) {
            return false;
        }
        return true;
    }
    
    
=======
    public CodegenProperty items;

>>>>>>> 97d24a71
}<|MERGE_RESOLUTION|>--- conflicted
+++ resolved
@@ -34,7 +34,7 @@
     public boolean isEnum;
     public List<String> _enum;
     public Map<String, Object> allowableValues;
-<<<<<<< HEAD
+    public CodegenProperty items;
 
     @Override
     public boolean equals(Object obj) {
@@ -137,10 +137,4 @@
         }
         return true;
     }
-    
-    
-=======
-    public CodegenProperty items;
-
->>>>>>> 97d24a71
 }