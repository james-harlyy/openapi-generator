package io.swagger.codegen.languages;

import com.google.common.base.Strings;
import io.swagger.codegen.CliOption;
import io.swagger.codegen.CodegenConfig;
import io.swagger.codegen.CodegenModel;
import io.swagger.codegen.CodegenProperty;
import io.swagger.codegen.CodegenType;
import io.swagger.codegen.DefaultCodegen;
import io.swagger.codegen.SupportingFile;
import io.swagger.models.ComposedModel;
import io.swagger.models.Model;
import io.swagger.models.ModelImpl;
import io.swagger.models.RefModel;
import io.swagger.models.properties.ArrayProperty;
import io.swagger.models.properties.MapProperty;
import io.swagger.models.properties.Property;
import io.swagger.models.properties.StringProperty;

import java.io.File;
import java.util.ArrayList;
import java.util.Arrays;
import java.util.HashMap;
import java.util.HashSet;
import java.util.Iterator;
import java.util.List;
import java.util.Map;

import org.apache.commons.lang.StringUtils;

public class JavaClientCodegen extends DefaultCodegen implements CodegenConfig {
    protected String invokerPackage = "io.swagger.client";
    protected String groupId = "io.swagger";
    protected String artifactId = "swagger-java-client";
    protected String artifactVersion = "1.0.0";
    protected String sourceFolder = "src/main/java";
    protected String localVariablePrefix = "";
    protected Boolean serializableModel = false;
    
    public JavaClientCodegen() {
        super();
        outputFolder = "generated-code/java";
        modelTemplateFiles.put("model.mustache", ".java");
        apiTemplateFiles.put("api.mustache", ".java");
        templateDir = "Java";
        apiPackage = "io.swagger.client.api";
        modelPackage = "io.swagger.client.model";

        reservedWords = new HashSet<String>(
                Arrays.asList(
                        "abstract", "continue", "for", "new", "switch", "assert",
                        "default", "if", "package", "synchronized", "boolean", "do", "goto", "private",
                        "this", "break", "double", "implements", "protected", "throw", "byte", "else",
                        "import", "public", "throws", "case", "enum", "instanceof", "return", "transient",
                        "catch", "extends", "int", "short", "try", "char", "final", "interface", "static",
                        "void", "class", "finally", "long", "strictfp", "volatile", "const", "float",
                        "native", "super", "while")
        );

        languageSpecificPrimitives = new HashSet<String>(
                Arrays.asList(
                        "String",
                        "boolean",
                        "Boolean",
                        "Double",
                        "Integer",
                        "Long",
                        "Float",
                        "Object")
        );
        instantiationTypes.put("array", "ArrayList");
        instantiationTypes.put("map", "HashMap");

        cliOptions.add(new CliOption("invokerPackage", "root package for generated code"));
        cliOptions.add(new CliOption("groupId", "groupId in generated pom.xml"));
        cliOptions.add(new CliOption("artifactId", "artifactId in generated pom.xml"));
        cliOptions.add(new CliOption("artifactVersion", "artifact version in generated pom.xml"));
        cliOptions.add(new CliOption("sourceFolder", "source folder for generated code"));
        cliOptions.add(new CliOption("localVariablePrefix", "prefix for generated code members and local variables"));
<<<<<<< HEAD
        cliOptions.add(new CliOption("serializableModel", "boolean - toggle \"implements Serializable\" for generated models"));
=======

        supportedLibraries.put("<default>", "HTTP client: Jersey client 1.18. JSON processing: Jackson 2.4.2");
        supportedLibraries.put("jersey2", "HTTP client: Jersey client 2.6");
        cliOptions.add(buildLibraryCliOption(supportedLibraries));
>>>>>>> 56908274
    }

    public CodegenType getTag() {
        return CodegenType.CLIENT;
    }

    public String getName() {
        return "java";
    }

    public String getHelp() {
        return "Generates a Java client library.";
    }

    @Override
    public void processOpts() {
        super.processOpts();
        
        if (additionalProperties.containsKey("invokerPackage")) {
            this.setInvokerPackage((String) additionalProperties.get("invokerPackage"));
        } else {
            //not set, use default to be passed to template
            additionalProperties.put("invokerPackage", invokerPackage);
        }

        if (additionalProperties.containsKey("groupId")) {
            this.setGroupId((String) additionalProperties.get("groupId"));
        } else {
            //not set, use to be passed to template
            additionalProperties.put("groupId", groupId);
        }

        if (additionalProperties.containsKey("artifactId")) {
            this.setArtifactId((String) additionalProperties.get("artifactId"));
        } else {
            //not set, use to be passed to template
            additionalProperties.put("artifactId", artifactId);
        }

        if (additionalProperties.containsKey("artifactVersion")) {
            this.setArtifactVersion((String) additionalProperties.get("artifactVersion"));
        } else {
            //not set, use to be passed to template
            additionalProperties.put("artifactVersion", artifactVersion);
        }

        if (additionalProperties.containsKey("sourceFolder")) {
            this.setSourceFolder((String) additionalProperties.get("sourceFolder"));
        }


        if (additionalProperties.containsKey("localVariablePrefix")) {
            this.setLocalVariablePrefix((String) additionalProperties.get("localVariablePrefix"));
        }
        
        if (additionalProperties.containsKey("serializableModel")) {
            this.setSerializableModel(Boolean.valueOf((String)additionalProperties.get("serializableModel")));
        } else {
            additionalProperties.put("serializableModel", serializableModel);
        }

        this.sanitizeConfig();

        final String invokerFolder = (sourceFolder + File.separator + invokerPackage).replace(".", File.separator);
        supportingFiles.add(new SupportingFile("pom.mustache", "", "pom.xml"));
        supportingFiles.add(new SupportingFile("ApiClient.mustache", invokerFolder, "ApiClient.java"));
        supportingFiles.add(new SupportingFile("apiException.mustache", invokerFolder, "ApiException.java"));
        supportingFiles.add(new SupportingFile("Configuration.mustache", invokerFolder, "Configuration.java"));
        supportingFiles.add(new SupportingFile("JSON.mustache", invokerFolder, "JSON.java"));
        supportingFiles.add(new SupportingFile("Pair.mustache", invokerFolder, "Pair.java"));
        supportingFiles.add(new SupportingFile("StringUtil.mustache", invokerFolder, "StringUtil.java"));
        supportingFiles.add(new SupportingFile("TypeRef.mustache", invokerFolder, "TypeRef.java"));

        final String authFolder = (sourceFolder + File.separator + invokerPackage + ".auth").replace(".", File.separator);
        supportingFiles.add(new SupportingFile("auth/Authentication.mustache", authFolder, "Authentication.java"));
        supportingFiles.add(new SupportingFile("auth/HttpBasicAuth.mustache", authFolder, "HttpBasicAuth.java"));
        supportingFiles.add(new SupportingFile("auth/ApiKeyAuth.mustache", authFolder, "ApiKeyAuth.java"));
        supportingFiles.add(new SupportingFile("auth/OAuth.mustache", authFolder, "OAuth.java"));
    }

    private void sanitizeConfig() {
        // Sanitize any config options here. We also have to update the additionalProperties because 
        // the whole additionalProperties object is injected into the main object passed to the mustache layer
        
        this.setApiPackage(sanitizePackageName(apiPackage));
        if (additionalProperties.containsKey("apiPackage")) {
            this.additionalProperties.put("apiPackage", apiPackage);
        }
        
        this.setModelPackage(sanitizePackageName(modelPackage));
        if (additionalProperties.containsKey("modelPackage")) {
            this.additionalProperties.put("modelPackage", modelPackage);
        }
        
        this.setInvokerPackage(sanitizePackageName(invokerPackage));
        if (additionalProperties.containsKey("invokerPackage")) {
            this.additionalProperties.put("invokerPackage", invokerPackage);
        }
    }
    
    @Override
    public String escapeReservedWord(String name) {
        return "_" + name;
    }

    @Override
    public String apiFileFolder() {
        return outputFolder + "/" + sourceFolder + "/" + apiPackage().replace('.', File.separatorChar);
    }

    public String modelFileFolder() {
        return outputFolder + "/" + sourceFolder + "/" + modelPackage().replace('.', File.separatorChar);
    }

    @Override
    public String toVarName(String name) {
        // replace - with _ e.g. created-at => created_at
        name = name.replaceAll("-", "_");

        if("_".equals(name)) {
          name = "_u";
        }

        // if it's all uppper case, do nothing
        if (name.matches("^[A-Z_]*$")) {
            return name;
        }

        // camelize (lower first character) the variable name
        // pet_id => petId
        name = camelize(name, true);

        // for reserved word or word starting with number, append _
        if (reservedWords.contains(name) || name.matches("^\\d.*")) {
            name = escapeReservedWord(name);
        }

        return name;
    }

    @Override
    public String toParamName(String name) {
        // should be the same as variable name
        return toVarName(name);
    }

    @Override
    public String toModelName(String name) {
        // model name cannot use reserved keyword, e.g. return
        if (reservedWords.contains(name)) {
            throw new RuntimeException(name + " (reserved word) cannot be used as a model name");
        }

        // camelize the model name
        // phone_number => PhoneNumber
        return camelize(name);
    }

    @Override
    public String toModelFilename(String name) {
        // should be the same as the model name
        return toModelName(name);
    }

    @Override
    public String getTypeDeclaration(Property p) {
        if (p instanceof ArrayProperty) {
            ArrayProperty ap = (ArrayProperty) p;
            Property inner = ap.getItems();
            return getSwaggerType(p) + "<" + getTypeDeclaration(inner) + ">";
        } else if (p instanceof MapProperty) {
            MapProperty mp = (MapProperty) p;
            Property inner = mp.getAdditionalProperties();

            return getSwaggerType(p) + "<String, " + getTypeDeclaration(inner) + ">";
        }
        return super.getTypeDeclaration(p);
    }

    @Override
    public String toDefaultValue(Property p) {
        if (p instanceof ArrayProperty) {
            final ArrayProperty ap = (ArrayProperty) p;
            return String.format("new ArrayList<%s>()", getTypeDeclaration(ap.getItems()));
        } else if (p instanceof MapProperty) {
            final MapProperty ap = (MapProperty) p;
            return String.format("new HashMap<String, %s>()", getTypeDeclaration(ap.getAdditionalProperties()));
        }
        return super.toDefaultValue(p);
    }

    @Override
    public String getSwaggerType(Property p) {
        String swaggerType = super.getSwaggerType(p);
        String type = null;
        if (typeMapping.containsKey(swaggerType)) {
            type = typeMapping.get(swaggerType);
            if (languageSpecificPrimitives.contains(type)) {
                return toModelName(type);
            }
        } else {
            type = swaggerType;
        }
        return toModelName(type);
    }

    @Override
    public String toOperationId(String operationId) {
        // throw exception if method name is empty
        if (StringUtils.isEmpty(operationId)) {
            throw new RuntimeException("Empty method name (operationId) not allowed");
        }

        // method name cannot use reserved keyword, e.g. return
        if (reservedWords.contains(operationId)) {
            throw new RuntimeException(operationId + " (reserved word) cannot be used as method name");
        }

        return camelize(operationId, true);
    }

    @Override
    public CodegenModel fromModel(String name, Model model, Map<String, Model> allDefinitions) {
        CodegenModel codegenModel = super.fromModel(name, model, allDefinitions);

        if (allDefinitions != null && codegenModel != null && codegenModel.parent != null && codegenModel.hasEnums) {
            final Model parentModel = allDefinitions.get(toModelName(codegenModel.parent));
            final CodegenModel parentCodegenModel = super.fromModel(codegenModel.parent, parentModel);
            codegenModel = this.reconcileInlineEnums(codegenModel, parentCodegenModel);
        }

        return codegenModel;
    }

    private CodegenModel reconcileInlineEnums(CodegenModel codegenModel, CodegenModel parentCodegenModel) {
        // This generator uses inline classes to define enums, which breaks when
        // dealing with models that have subTypes. To clean this up, we will analyze
        // the parent and child models, look for enums that match, and remove
        // them from the child models and leave them in the parent.
        // Because the child models extend the parents, the enums will be available via the parent.

        // Only bother with reconciliation if the parent model has enums.
        if (parentCodegenModel.hasEnums) {

            // Get the properties for the parent and child models
            final List<CodegenProperty> parentModelCodegenProperties = parentCodegenModel.vars;
            List<CodegenProperty> codegenProperties = codegenModel.vars;

            // Iterate over all of the parent model properties
            for (CodegenProperty parentModelCodegenPropery : parentModelCodegenProperties) {
                // Look for enums
                if (parentModelCodegenPropery.isEnum) {
                    // Now that we have found an enum in the parent class,
                    // and search the child class for the same enum.
                    Iterator<CodegenProperty> iterator = codegenProperties.iterator();
                    while (iterator.hasNext()) {
                        CodegenProperty codegenProperty = iterator.next();
                        if (codegenProperty.isEnum && codegenProperty.equals(parentModelCodegenPropery)) {
                            // We found an enum in the child class that is
                            // a duplicate of the one in the parent, so remove it.
                            iterator.remove();
                        }
                    }
                }
            }

            codegenModel.vars = codegenProperties;
        }

        return codegenModel;
    }

    public void setInvokerPackage(String invokerPackage) {
        this.invokerPackage = invokerPackage;
    }

    public void setGroupId(String groupId) {
        this.groupId = groupId;
    }

    public void setArtifactId(String artifactId) {
        this.artifactId = artifactId;
    }

    public void setArtifactVersion(String artifactVersion) {
        this.artifactVersion = artifactVersion;
    }

    public void setSourceFolder(String sourceFolder) {
        this.sourceFolder = sourceFolder;
    }

    public void setLocalVariablePrefix(String localVariablePrefix) {
        this.localVariablePrefix = localVariablePrefix;
    }

    public Boolean getSerializableModel() {
        return serializableModel;
    }

    public void setSerializableModel(Boolean serializableModel) {
        this.serializableModel = serializableModel;
    }
    
    private String sanitizePackageName(String packageName) {
        packageName = packageName.trim();
        packageName = packageName.replaceAll("[^a-zA-Z0-9_\\.]", "_");
        if(Strings.isNullOrEmpty(packageName)) {
            return "invalidPackageName";
        }
        return packageName;
    }

}<|MERGE_RESOLUTION|>--- conflicted
+++ resolved
@@ -77,14 +77,12 @@
         cliOptions.add(new CliOption("artifactVersion", "artifact version in generated pom.xml"));
         cliOptions.add(new CliOption("sourceFolder", "source folder for generated code"));
         cliOptions.add(new CliOption("localVariablePrefix", "prefix for generated code members and local variables"));
-<<<<<<< HEAD
+
         cliOptions.add(new CliOption("serializableModel", "boolean - toggle \"implements Serializable\" for generated models"));
-=======
 
         supportedLibraries.put("<default>", "HTTP client: Jersey client 1.18. JSON processing: Jackson 2.4.2");
         supportedLibraries.put("jersey2", "HTTP client: Jersey client 2.6");
         cliOptions.add(buildLibraryCliOption(supportedLibraries));
->>>>>>> 56908274
     }
 
     public CodegenType getTag() {
