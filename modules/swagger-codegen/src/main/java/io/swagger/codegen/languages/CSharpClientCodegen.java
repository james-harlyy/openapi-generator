--- conflicted
+++ resolved
@@ -121,13 +121,9 @@
                 CodegenConstants.OPTIONAL_EMIT_DEFAULT_VALUES_DESC,
                 this.optionalEmitDefaultValue);
 
-<<<<<<< HEAD
-
-=======
         addSwitch(CodegenConstants.GENERATE_PROPERTY_CHANGED,
                 CodegenConstants.PACKAGE_DESCRIPTION_DESC,
                 this.generatePropertyChanged);
->>>>>>> f746a93d
     }
 
     @Override
