package io.swagger.codegen;

import java.util.ArrayList;
import java.util.List;
import java.util.Map;
import java.util.Set;
import java.util.TreeSet;

import io.swagger.models.ExternalDocs;


public class CodegenModel {
    public String parent, parentSchema;
    public List<String> interfaces;

    // References to parent and interface CodegenModels. Only set when code generator supports inheritance.
    public CodegenModel parentModel;
    public List<CodegenModel> interfaceModels;

    public String name, classname, description, classVarName, modelJson, dataType;
    public String classFilename; // store the class file name, mainly used for import
    public String unescapedDescription;
    public String discriminator;
    public String defaultValue;
    public String arrayModelType;
    public List<CodegenProperty> vars = new ArrayList<CodegenProperty>();
    public List<CodegenProperty> requiredVars = new ArrayList<CodegenProperty>(); // a list of required properties
    public List<CodegenProperty> optionalVars = new ArrayList<CodegenProperty>(); // a list of optional properties
    public List<CodegenProperty> readOnlyVars = new ArrayList<CodegenProperty>(); // a list of read-only properties
    public List<CodegenProperty> readWriteVars = new ArrayList<CodegenProperty>(); // a list of properties for read, write
    public List<CodegenProperty> allVars;
    public List<CodegenProperty> parentVars = new ArrayList<>();
    public Map<String, Object> allowableValues;

    // Sorted sets of required parameters.
    public Set<String> mandatory = new TreeSet<String>();
    public Set<String> allMandatory;

    public Set<String> imports = new TreeSet<String>();
<<<<<<< HEAD
    public Boolean hasVars, emptyVars, hasMoreModels, hasEnums, isEnum, hasRequired,hasChildrens;
=======
    public Boolean hasVars, emptyVars, hasMoreModels, hasEnums, isEnum, hasRequired, isArrayModel;
>>>>>>> cc5e79cd
    public ExternalDocs externalDocs;

    public Map<String, Object> vendorExtensions;

    //The type of the value from additional properties. Used in map like objects.
    public String additionalPropertiesType;

    {
        // By default these are the same collections. Where the code generator supports inheritance, composed models
        // store the complete closure of owned and inherited properties in allVars and allMandatory.
        allVars = vars;
        allMandatory = mandatory;
    }

    @Override
    public String toString() {
        return String.format("%s(%s)", name, classname);
    }

    @Override
    public boolean equals(Object o) {
        if (this == o) return true;
        if (o == null || getClass() != o.getClass()) return false;

        CodegenModel that = (CodegenModel) o;

        if (parent != null ? !parent.equals(that.parent) : that.parent != null)
            return false;
        if (parentSchema != null ? !parentSchema.equals(that.parentSchema) : that.parentSchema != null)
            return false;
        if (interfaces != null ? !interfaces.equals(that.interfaces) : that.interfaces != null)
            return false;
        if (parentModel != null ? !parentModel.equals(that.parentModel) : that.parentModel != null)
            return false;
        if (interfaceModels != null ? !interfaceModels.equals(that.interfaceModels) : that.interfaceModels != null)
            return false;
        if (name != null ? !name.equals(that.name) : that.name != null)
            return false;
        if (classname != null ? !classname.equals(that.classname) : that.classname != null)
            return false;
        if (description != null ? !description.equals(that.description) : that.description != null)
            return false;
        if (classVarName != null ? !classVarName.equals(that.classVarName) : that.classVarName != null)
            return false;
        if (modelJson != null ? !modelJson.equals(that.modelJson) : that.modelJson != null)
            return false;
        if (dataType != null ? !dataType.equals(that.dataType) : that.dataType != null)
            return false;
        if (classFilename != null ? !classFilename.equals(that.classFilename) : that.classFilename != null)
            return false;
        if (unescapedDescription != null ? !unescapedDescription.equals(that.unescapedDescription) : that.unescapedDescription != null)
            return false;
        if (discriminator != null ? !discriminator.equals(that.discriminator) : that.discriminator != null)
            return false;
        if (defaultValue != null ? !defaultValue.equals(that.defaultValue) : that.defaultValue != null)
            return false;
        if (vars != null ? !vars.equals(that.vars) : that.vars != null)
            return false;
        if (requiredVars != null ? !requiredVars.equals(that.requiredVars) : that.requiredVars != null)
            return false;
        if (optionalVars != null ? !optionalVars.equals(that.optionalVars) : that.optionalVars != null)
            return false;
        if (allVars != null ? !allVars.equals(that.allVars) : that.allVars != null)
            return false;
        if (allowableValues != null ? !allowableValues.equals(that.allowableValues) : that.allowableValues != null)
            return false;
        if (mandatory != null ? !mandatory.equals(that.mandatory) : that.mandatory != null)
            return false;
        if (allMandatory != null ? !allMandatory.equals(that.allMandatory) : that.allMandatory != null)
            return false;
        if (imports != null ? !imports.equals(that.imports) : that.imports != null)
            return false;
        if (hasVars != null ? !hasVars.equals(that.hasVars) : that.hasVars != null)
            return false;
        if (emptyVars != null ? !emptyVars.equals(that.emptyVars) : that.emptyVars != null)
            return false;
        if (hasMoreModels != null ? !hasMoreModels.equals(that.hasMoreModels) : that.hasMoreModels != null)
            return false;
        if (hasEnums != null ? !hasEnums.equals(that.hasEnums) : that.hasEnums != null)
            return false;
        if (isEnum != null ? !isEnum.equals(that.isEnum) : that.isEnum != null)
            return false;
        if (externalDocs != null ? !externalDocs.equals(that.externalDocs) : that.externalDocs != null)
            return false;
        if (!Objects.equals(hasChildrens, that.hasChildrens))
            return false;
        if (!Objects.equals(parentVars, that.parentVars))
            return false;
        return vendorExtensions != null ? vendorExtensions.equals(that.vendorExtensions) : that.vendorExtensions == null;

    }

    @Override
    public int hashCode() {
        int result = parent != null ? parent.hashCode() : 0;
        result = 31 * result + (parentSchema != null ? parentSchema.hashCode() : 0);
        result = 31 * result + (interfaces != null ? interfaces.hashCode() : 0);
        result = 31 * result + (parentModel != null ? parentModel.hashCode() : 0);
        result = 31 * result + (interfaceModels != null ? interfaceModels.hashCode() : 0);
        result = 31 * result + (name != null ? name.hashCode() : 0);
        result = 31 * result + (classname != null ? classname.hashCode() : 0);
        result = 31 * result + (description != null ? description.hashCode() : 0);
        result = 31 * result + (classVarName != null ? classVarName.hashCode() : 0);
        result = 31 * result + (modelJson != null ? modelJson.hashCode() : 0);
        result = 31 * result + (dataType != null ? dataType.hashCode() : 0);
        result = 31 * result + (classFilename != null ? classFilename.hashCode() : 0);
        result = 31 * result + (unescapedDescription != null ? unescapedDescription.hashCode() : 0);
        result = 31 * result + (discriminator != null ? discriminator.hashCode() : 0);
        result = 31 * result + (defaultValue != null ? defaultValue.hashCode() : 0);
        result = 31 * result + (vars != null ? vars.hashCode() : 0);
        result = 31 * result + (requiredVars != null ? requiredVars.hashCode() : 0);
        result = 31 * result + (optionalVars != null ? optionalVars.hashCode() : 0);
        result = 31 * result + (allVars != null ? allVars.hashCode() : 0);
        result = 31 * result + (allowableValues != null ? allowableValues.hashCode() : 0);
        result = 31 * result + (mandatory != null ? mandatory.hashCode() : 0);
        result = 31 * result + (allMandatory != null ? allMandatory.hashCode() : 0);
        result = 31 * result + (imports != null ? imports.hashCode() : 0);
        result = 31 * result + (hasVars != null ? hasVars.hashCode() : 0);
        result = 31 * result + (emptyVars != null ? emptyVars.hashCode() : 0);
        result = 31 * result + (hasMoreModels != null ? hasMoreModels.hashCode() : 0);
        result = 31 * result + (hasEnums != null ? hasEnums.hashCode() : 0);
        result = 31 * result + (isEnum != null ? isEnum.hashCode() : 0);
        result = 31 * result + (externalDocs != null ? externalDocs.hashCode() : 0);
        result = 31 * result + (vendorExtensions != null ? vendorExtensions.hashCode() : 0);
        result = 31 * result + Objects.hash(hasChildrens);
        result = 31 * result + Objects.hash(parentVars);
        return result;
    }
}<|MERGE_RESOLUTION|>--- conflicted
+++ resolved
@@ -5,6 +5,7 @@
 import java.util.Map;
 import java.util.Set;
 import java.util.TreeSet;
+import java.util.Objects;
 
 import io.swagger.models.ExternalDocs;
 
@@ -37,11 +38,7 @@
     public Set<String> allMandatory;
 
     public Set<String> imports = new TreeSet<String>();
-<<<<<<< HEAD
-    public Boolean hasVars, emptyVars, hasMoreModels, hasEnums, isEnum, hasRequired,hasChildrens;
-=======
-    public Boolean hasVars, emptyVars, hasMoreModels, hasEnums, isEnum, hasRequired, isArrayModel;
->>>>>>> cc5e79cd
+    public Boolean hasVars, emptyVars, hasMoreModels, hasEnums, isEnum, hasRequired, isArrayModel, hasChildrens;
     public ExternalDocs externalDocs;
 
     public Map<String, Object> vendorExtensions;
