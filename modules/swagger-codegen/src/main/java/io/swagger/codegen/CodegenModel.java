package io.swagger.codegen;

import java.util.ArrayList;
import java.util.List;
import java.util.Map;
import java.util.Set;
import java.util.TreeSet;
import java.util.Objects;

import io.swagger.models.ExternalDocs;


public class CodegenModel {
    public String parent, parentSchema;
    public List<String> interfaces;

    // References to parent and interface CodegenModels. Only set when code generator supports inheritance.
    public CodegenModel parentModel;
    public List<CodegenModel> interfaceModels;

    public String name, classname, description, classVarName, modelJson, dataType;
    public String classFilename; // store the class file name, mainly used for import
    public String unescapedDescription;
    public String discriminator;
    public String defaultValue;
    public String arrayModelType;
    public List<CodegenProperty> vars = new ArrayList<CodegenProperty>();
    public List<CodegenProperty> requiredVars = new ArrayList<CodegenProperty>(); // a list of required properties
    public List<CodegenProperty> optionalVars = new ArrayList<CodegenProperty>(); // a list of optional properties
    public List<CodegenProperty> readOnlyVars = new ArrayList<CodegenProperty>(); // a list of read-only properties
    public List<CodegenProperty> readWriteVars = new ArrayList<CodegenProperty>(); // a list of properties for read, write
    public List<CodegenProperty> allVars;
    public List<CodegenProperty> parentVars = new ArrayList<>();
    public Map<String, Object> allowableValues;

    // Sorted sets of required parameters.
    public Set<String> mandatory = new TreeSet<String>();
    public Set<String> allMandatory;

    public Set<String> imports = new TreeSet<String>();
<<<<<<< HEAD
    public Boolean hasVars, emptyVars, hasMoreModels, hasEnums, isEnum, hasRequired, isArrayModel;
    public Boolean hasOnlyReadOnly = true; // true if all properties are read-only
=======
    public Boolean hasVars, emptyVars, hasMoreModels, hasEnums, isEnum, hasRequired, isArrayModel, hasChildren;
>>>>>>> 5b7ed41b
    public ExternalDocs externalDocs;

    public Map<String, Object> vendorExtensions;

    //The type of the value from additional properties. Used in map like objects.
    public String additionalPropertiesType;

    {
        // By default these are the same collections. Where the code generator supports inheritance, composed models
        // store the complete closure of owned and inherited properties in allVars and allMandatory.
        allVars = vars;
        allMandatory = mandatory;
    }

    @Override
    public String toString() {
        return String.format("%s(%s)", name, classname);
    }

    @Override
    public boolean equals(Object o) {
        if (this == o) return true;
        if (o == null || getClass() != o.getClass()) return false;

        CodegenModel that = (CodegenModel) o;

        if (parent != null ? !parent.equals(that.parent) : that.parent != null)
            return false;
        if (parentSchema != null ? !parentSchema.equals(that.parentSchema) : that.parentSchema != null)
            return false;
        if (interfaces != null ? !interfaces.equals(that.interfaces) : that.interfaces != null)
            return false;
        if (parentModel != null ? !parentModel.equals(that.parentModel) : that.parentModel != null)
            return false;
        if (interfaceModels != null ? !interfaceModels.equals(that.interfaceModels) : that.interfaceModels != null)
            return false;
        if (name != null ? !name.equals(that.name) : that.name != null)
            return false;
        if (classname != null ? !classname.equals(that.classname) : that.classname != null)
            return false;
        if (description != null ? !description.equals(that.description) : that.description != null)
            return false;
        if (classVarName != null ? !classVarName.equals(that.classVarName) : that.classVarName != null)
            return false;
        if (modelJson != null ? !modelJson.equals(that.modelJson) : that.modelJson != null)
            return false;
        if (dataType != null ? !dataType.equals(that.dataType) : that.dataType != null)
            return false;
        if (classFilename != null ? !classFilename.equals(that.classFilename) : that.classFilename != null)
            return false;
        if (unescapedDescription != null ? !unescapedDescription.equals(that.unescapedDescription) : that.unescapedDescription != null)
            return false;
        if (discriminator != null ? !discriminator.equals(that.discriminator) : that.discriminator != null)
            return false;
        if (defaultValue != null ? !defaultValue.equals(that.defaultValue) : that.defaultValue != null)
            return false;
        if (vars != null ? !vars.equals(that.vars) : that.vars != null)
            return false;
        if (requiredVars != null ? !requiredVars.equals(that.requiredVars) : that.requiredVars != null)
            return false;
        if (optionalVars != null ? !optionalVars.equals(that.optionalVars) : that.optionalVars != null)
            return false;
        if (allVars != null ? !allVars.equals(that.allVars) : that.allVars != null)
            return false;
        if (allowableValues != null ? !allowableValues.equals(that.allowableValues) : that.allowableValues != null)
            return false;
        if (mandatory != null ? !mandatory.equals(that.mandatory) : that.mandatory != null)
            return false;
        if (allMandatory != null ? !allMandatory.equals(that.allMandatory) : that.allMandatory != null)
            return false;
        if (imports != null ? !imports.equals(that.imports) : that.imports != null)
            return false;
        if (hasVars != null ? !hasVars.equals(that.hasVars) : that.hasVars != null)
            return false;
        if (emptyVars != null ? !emptyVars.equals(that.emptyVars) : that.emptyVars != null)
            return false;
        if (hasMoreModels != null ? !hasMoreModels.equals(that.hasMoreModels) : that.hasMoreModels != null)
            return false;
        if (hasEnums != null ? !hasEnums.equals(that.hasEnums) : that.hasEnums != null)
            return false;
        if (isEnum != null ? !isEnum.equals(that.isEnum) : that.isEnum != null)
            return false;
        if (externalDocs != null ? !externalDocs.equals(that.externalDocs) : that.externalDocs != null)
            return false;
        if (!Objects.equals(hasChildren, that.hasChildren))
            return false;
        if (!Objects.equals(parentVars, that.parentVars))
            return false;
        return vendorExtensions != null ? vendorExtensions.equals(that.vendorExtensions) : that.vendorExtensions == null;

    }

    @Override
    public int hashCode() {
        int result = parent != null ? parent.hashCode() : 0;
        result = 31 * result + (parentSchema != null ? parentSchema.hashCode() : 0);
        result = 31 * result + (interfaces != null ? interfaces.hashCode() : 0);
        result = 31 * result + (parentModel != null ? parentModel.hashCode() : 0);
        result = 31 * result + (interfaceModels != null ? interfaceModels.hashCode() : 0);
        result = 31 * result + (name != null ? name.hashCode() : 0);
        result = 31 * result + (classname != null ? classname.hashCode() : 0);
        result = 31 * result + (description != null ? description.hashCode() : 0);
        result = 31 * result + (classVarName != null ? classVarName.hashCode() : 0);
        result = 31 * result + (modelJson != null ? modelJson.hashCode() : 0);
        result = 31 * result + (dataType != null ? dataType.hashCode() : 0);
        result = 31 * result + (classFilename != null ? classFilename.hashCode() : 0);
        result = 31 * result + (unescapedDescription != null ? unescapedDescription.hashCode() : 0);
        result = 31 * result + (discriminator != null ? discriminator.hashCode() : 0);
        result = 31 * result + (defaultValue != null ? defaultValue.hashCode() : 0);
        result = 31 * result + (vars != null ? vars.hashCode() : 0);
        result = 31 * result + (requiredVars != null ? requiredVars.hashCode() : 0);
        result = 31 * result + (optionalVars != null ? optionalVars.hashCode() : 0);
        result = 31 * result + (allVars != null ? allVars.hashCode() : 0);
        result = 31 * result + (allowableValues != null ? allowableValues.hashCode() : 0);
        result = 31 * result + (mandatory != null ? mandatory.hashCode() : 0);
        result = 31 * result + (allMandatory != null ? allMandatory.hashCode() : 0);
        result = 31 * result + (imports != null ? imports.hashCode() : 0);
        result = 31 * result + (hasVars != null ? hasVars.hashCode() : 0);
        result = 31 * result + (emptyVars != null ? emptyVars.hashCode() : 0);
        result = 31 * result + (hasMoreModels != null ? hasMoreModels.hashCode() : 0);
        result = 31 * result + (hasEnums != null ? hasEnums.hashCode() : 0);
        result = 31 * result + (isEnum != null ? isEnum.hashCode() : 0);
        result = 31 * result + (externalDocs != null ? externalDocs.hashCode() : 0);
        result = 31 * result + (vendorExtensions != null ? vendorExtensions.hashCode() : 0);
        result = 31 * result + Objects.hash(hasChildren);
        result = 31 * result + Objects.hash(parentVars);
        return result;
    }
}<|MERGE_RESOLUTION|>--- conflicted
+++ resolved
@@ -38,12 +38,8 @@
     public Set<String> allMandatory;
 
     public Set<String> imports = new TreeSet<String>();
-<<<<<<< HEAD
-    public Boolean hasVars, emptyVars, hasMoreModels, hasEnums, isEnum, hasRequired, isArrayModel;
+    public Boolean hasVars, emptyVars, hasMoreModels, hasEnums, isEnum, hasRequired, isArrayModel, hasChildren;
     public Boolean hasOnlyReadOnly = true; // true if all properties are read-only
-=======
-    public Boolean hasVars, emptyVars, hasMoreModels, hasEnums, isEnum, hasRequired, isArrayModel, hasChildren;
->>>>>>> 5b7ed41b
     public ExternalDocs externalDocs;
 
     public Map<String, Object> vendorExtensions;
@@ -128,6 +124,8 @@
             return false;
         if (externalDocs != null ? !externalDocs.equals(that.externalDocs) : that.externalDocs != null)
             return false;
+        if (!Objects.equals(hasOnlyReadOnly, that.hasOnlyReadOnly))
+            return false;
         if (!Objects.equals(hasChildren, that.hasChildren))
             return false;
         if (!Objects.equals(parentVars, that.parentVars))
@@ -168,6 +166,7 @@
         result = 31 * result + (isEnum != null ? isEnum.hashCode() : 0);
         result = 31 * result + (externalDocs != null ? externalDocs.hashCode() : 0);
         result = 31 * result + (vendorExtensions != null ? vendorExtensions.hashCode() : 0);
+        result = 31 * result + Objects.hash(hasOnlyReadOnly);
         result = 31 * result + Objects.hash(hasChildren);
         result = 31 * result + Objects.hash(parentVars);
         return result;
