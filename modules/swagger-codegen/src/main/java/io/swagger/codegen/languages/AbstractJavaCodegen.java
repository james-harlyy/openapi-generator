--- conflicted
+++ resolved
@@ -291,11 +291,7 @@
                 typeMapping.put("DateTime", "OffsetDateTime");
                 importMapping.put("OffsetDateTime", "java.time.OffsetDateTime");
             }
-<<<<<<< HEAD
-        } else {
-=======
         } else if (dateLibrary.equals("legacy")) {
->>>>>>> 68e1afdc
             additionalProperties.put("legacyDates", "true");
         }
     }
