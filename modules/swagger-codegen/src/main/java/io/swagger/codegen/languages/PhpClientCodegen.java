package io.swagger.codegen.languages;

import io.swagger.codegen.CliOption;
import io.swagger.codegen.CodegenConfig;
import io.swagger.codegen.CodegenType;
import io.swagger.codegen.DefaultCodegen;
import io.swagger.codegen.SupportingFile;
import io.swagger.models.properties.ArrayProperty;
import io.swagger.models.properties.MapProperty;
import io.swagger.models.properties.Property;
import io.swagger.models.properties.RefProperty;

import java.io.File;
import java.util.Arrays;
import java.util.HashMap;
import java.util.HashSet;

public class PhpClientCodegen extends DefaultCodegen implements CodegenConfig {
    protected String invokerPackage = "Swagger\\Client";
    protected String groupId = "swagger";
    protected String artifactId = "swagger-client";
    protected String packagePath = "SwaggerClient-php";
    protected String artifactVersion = null;
    protected String srcBasePath = "lib";

    public PhpClientCodegen() {
        super();

        outputFolder = "generated-code" + File.separator + "php";
        modelTemplateFiles.put("model.mustache", ".php");
        apiTemplateFiles.put("api.mustache", ".php");
        templateDir = "php";
        apiPackage = invokerPackage + "\\Api";
        modelPackage = invokerPackage + "\\Model";

        reservedWords = new HashSet<String>(
                Arrays.asList(
                        "__halt_compiler", "abstract", "and", "array", "as", "break", "callable", "case", "catch", "class", "clone", "const", "continue", "declare", "default", "die", "do", "echo", "else", "elseif", "empty", "enddeclare", "endfor", "endforeach", "endif", "endswitch", "endwhile", "eval", "exit", "extends", "final", "for", "foreach", "function", "global", "goto", "if", "implements", "include", "include_once", "instanceof", "insteadof", "interface", "isset", "list", "namespace", "new", "or", "print", "private", "protected", "public", "require", "require_once", "return", "static", "switch", "throw", "trait", "try", "unset", "use", "var", "while", "xor")
        );

        additionalProperties.put("invokerPackage", invokerPackage);
        additionalProperties.put("modelPackage", modelPackage);
        additionalProperties.put("apiPackage", apiPackage);
        additionalProperties.put("srcBasePath", srcBasePath);
        additionalProperties.put("escapedInvokerPackage", invokerPackage.replace("\\", "\\\\"));
        additionalProperties.put("groupId", groupId);
        additionalProperties.put("artifactId", artifactId);
        additionalProperties.put("artifactVersion", artifactVersion);

        // ref: http://php.net/manual/en/language.types.intro.php
        languageSpecificPrimitives = new HashSet<String>(
                Arrays.asList(
                        "bool",
                        "boolean",
                        "int",
                        "integer",
                        "double",
                        "float",
                        "string",
                        "object",
                        "DateTime",
                        "mixed",
                        "number",
                        "void",
                        "byte")
        );

        instantiationTypes.put("array", "array");
        instantiationTypes.put("map", "map");

        // ref: https://github.com/swagger-api/swagger-spec/blob/master/versions/2.0.md#data-types
        typeMapping = new HashMap<String, String>();
        typeMapping.put("integer", "int");
        typeMapping.put("long", "int");
        typeMapping.put("float", "float");
        typeMapping.put("double", "double");
        typeMapping.put("string", "string");
        typeMapping.put("byte", "int");
        typeMapping.put("boolean", "bool");
        typeMapping.put("date", "\\DateTime");
        typeMapping.put("datetime", "\\DateTime");
        typeMapping.put("file", "string");
        typeMapping.put("map", "map");
        typeMapping.put("array", "array");
        typeMapping.put("list", "array");
        typeMapping.put("object", "object");
        typeMapping.put("DateTime", "\\DateTime");
        
        cliOptions.add(new CliOption("packagePath", "main package name for classes"));
        cliOptions.add(new CliOption("srcBasePath", "directory directory under packagePath to serve as source root"));
    }

    public String getPackagePath() {
        return packagePath;
    }

    public String toPackagePath(String packageName, String basePath) {
        packageName = packageName.replace(invokerPackage, "");
        if (basePath != null && basePath.length() > 0) {
            basePath = basePath.replaceAll("[\\\\/]?$", "") + File.separatorChar;
        }

        String regFirstPathSeparator;
        if ("/".equals(File.separator)) { // for mac, linux
            regFirstPathSeparator = "^/";
        } else { // for windows
            regFirstPathSeparator = "^\\\\";
        }

        String regLastPathSeparator;
        if ("/".equals(File.separator)) { // for mac, linux
            regLastPathSeparator = "/$";
        } else { // for windows
            regLastPathSeparator = "\\\\$";
        }

        return (getPackagePath() + File.separatorChar + basePath
                    // Replace period, backslash, forward slash with file separator in package name
                    + packageName.replaceAll("[\\.\\\\/]", File.separator)
                    // Trim prefix file separators from package path
                    .replaceAll(regFirstPathSeparator, ""))
                    // Trim trailing file separators from the overall path
                    .replaceAll(regLastPathSeparator+ "$", "");
    }

    public CodegenType getTag() {
        return CodegenType.CLIENT;
    }

    public String getName() {
        return "php";
    }

    public String getHelp() {
        return "Generates a PHP client library.";
    }

    @Override
    public void processOpts() {
        super.processOpts();

        if (additionalProperties.containsKey("packagePath")) {
            this.setPackagePath((String) additionalProperties.get("packagePath"));
        }

        if (additionalProperties.containsKey("srcBasePath")) {
            this.setSrcBasePath((String) additionalProperties.get("srcBasePath"));
        }

        if (additionalProperties.containsKey("modelPackage")) {
            this.setModelPackage((String) additionalProperties.get("modelPackage"));
        }

        if (additionalProperties.containsKey("apiPackage")) {
            this.setApiPackage((String) additionalProperties.get("apiPackage"));
        }

        additionalProperties.put("srcBasePath", srcBasePath);
        additionalProperties.put("modelPackage", modelPackage);
        additionalProperties.put("apiPackage", apiPackage);
        additionalProperties.put("escapedInvokerPackage", invokerPackage.replace("\\", "\\\\"));

        supportingFiles.add(new SupportingFile("configuration.mustache", toPackagePath(invokerPackage, srcBasePath), "Configuration.php"));
        supportingFiles.add(new SupportingFile("ApiClient.mustache", toPackagePath(invokerPackage, srcBasePath), "ApiClient.php"));
        supportingFiles.add(new SupportingFile("ApiException.mustache", toPackagePath(invokerPackage, srcBasePath), "ApiException.php"));
        supportingFiles.add(new SupportingFile("ObjectSerializer.mustache", toPackagePath(invokerPackage, srcBasePath), "ObjectSerializer.php"));
        supportingFiles.add(new SupportingFile("composer.mustache", getPackagePath(), "composer.json"));
        supportingFiles.add(new SupportingFile("autoload.mustache", getPackagePath(), "autoload.php"));
    }

    @Override
    public String escapeReservedWord(String name) {
        return "_" + name;
    }

    @Override
    public String apiFileFolder() {
<<<<<<< HEAD
        return (outputFolder + File.separator + toPackagePath(apiPackage(), "lib"));
    }

    public String modelFileFolder() {
        return (outputFolder + File.separator + toPackagePath(modelPackage(), "lib"));
=======
        return (outputFolder + "/" + toPackagePath(apiPackage(), srcBasePath));
    }

    public String modelFileFolder() {
        return (outputFolder + "/" + toPackagePath(modelPackage(), srcBasePath));
>>>>>>> efd5b806
    }

    @Override
    public String getTypeDeclaration(Property p) {
        if (p instanceof ArrayProperty) {
            ArrayProperty ap = (ArrayProperty) p;
            Property inner = ap.getItems();
            return getTypeDeclaration(inner) + "[]";
        } else if (p instanceof MapProperty) {
            MapProperty mp = (MapProperty) p;
            Property inner = mp.getAdditionalProperties();
            return getSwaggerType(p) + "[string," + getTypeDeclaration(inner) + "]";
        } else if (p instanceof RefProperty) {
            String type = super.getTypeDeclaration(p);
            return (!languageSpecificPrimitives.contains(type))
                    ? "\\" + modelPackage + "\\" + type : type;
        }
        return super.getTypeDeclaration(p);
    }

    @Override
    public String getTypeDeclaration(String name) {
        if (!languageSpecificPrimitives.contains(name)) {
            return "\\" + modelPackage + "\\" + name;
        }
        return super.getTypeDeclaration(name);
    }

    @Override
    public String getSwaggerType(Property p) {
        String swaggerType = super.getSwaggerType(p);
        String type = null;
        if (typeMapping.containsKey(swaggerType)) {
            type = typeMapping.get(swaggerType);
            if (languageSpecificPrimitives.contains(type)) {
                return type;
            } else if (instantiationTypes.containsKey(type)) {
                return type;
            }
        } else {
            type = swaggerType;
        }
        if (type == null) {
            return null;
        }
        return toModelName(type);
    }

    public String toDefaultValue(Property p) {
        return "null";
    }

    public void setInvokerPackage(String invokerPackage) {
        this.invokerPackage = invokerPackage;
    }

    public void setPackagePath(String packagePath) {
        this.packagePath = packagePath;
    }

    public void setSrcBasePath(String srcBasePath) {
        this.srcBasePath = srcBasePath;
    }

    @Override
    public String toVarName(String name) {
        // parameter name starting with number won't compile
        // need to escape it by appending _ at the beginning
        if (name.matches("^[0-9]")) {
            name = "_" + name;
        }

        // return the name in underscore style
        // PhoneNumber => phone_number
        return underscore(name);
    }

    @Override
    public String toParamName(String name) {
        // should be the same as variable name
        return toVarName(name);
    }

    @Override
    public String toModelName(String name) {
        // model name cannot use reserved keyword
        if (reservedWords.contains(name)) {
            escapeReservedWord(name); // e.g. return => _return
        }

        // camelize the model name
        // phone_number => PhoneNumber
        return camelize(name);
    }

    @Override
    public String toModelFilename(String name) {
        // should be the same as the model name
        return toModelName(name);
    }
}<|MERGE_RESOLUTION|>--- conflicted
+++ resolved
@@ -175,19 +175,11 @@
 
     @Override
     public String apiFileFolder() {
-<<<<<<< HEAD
-        return (outputFolder + File.separator + toPackagePath(apiPackage(), "lib"));
-    }
-
-    public String modelFileFolder() {
-        return (outputFolder + File.separator + toPackagePath(modelPackage(), "lib"));
-=======
         return (outputFolder + "/" + toPackagePath(apiPackage(), srcBasePath));
     }
 
     public String modelFileFolder() {
         return (outputFolder + "/" + toPackagePath(modelPackage(), srcBasePath));
->>>>>>> efd5b806
     }
 
     @Override
