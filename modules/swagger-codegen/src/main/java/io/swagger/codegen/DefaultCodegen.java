--- conflicted
+++ resolved
@@ -294,11 +294,7 @@
     }
 
     /**
-<<<<<<< HEAD
-     * Return the file name of the Api
-=======
      * Return the file name of the Api Test
->>>>>>> 5d156916
      * 
      * @param name the file name of the Api
      * @return the file name of the Api
@@ -328,11 +324,7 @@
     }
 
     /**
-<<<<<<< HEAD
-     * Return the capitalized file name of the model
-=======
      * Return the capitalized file name of the model test
->>>>>>> 5d156916
      * 
      * @param name the model name
      * @return the file name of the model
@@ -340,7 +332,7 @@
     public String toModelTestFilename(String name) {
         return initialCaps(name) + "Test";
     }
-
+    
     /**
      * Return the operation ID (method name)
      * 
