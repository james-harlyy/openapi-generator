--- conflicted
+++ resolved
@@ -2203,12 +2203,8 @@
             }
             r.dataType = cm.datatype;
             r.isBinary = isDataTypeBinary(cm.datatype);
-<<<<<<< HEAD
+            r.isFile = isDataTypeFile(cm.datatype);
             if (cm.isContainer) {
-=======
-            r.isFile = isDataTypeFile(cm.datatype);
-            if (cm.isContainer != null) {
->>>>>>> ed1b6075
                 r.simpleType = false;
                 r.containerType = cm.containerType;
                 r.isMapContainer = "map".equals(cm.containerType);
