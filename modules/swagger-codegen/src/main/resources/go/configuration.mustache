package {{packageName}}

import (
    "encoding/base64"
)

type Configuration struct {
    UserName  string  `json:"userName,omitempty"`
    Password  string  `json:"password,omitempty"`
    ApiKey  string  `json:"apiKey,omitempty"`
    Debug  bool  `json:"debug,omitempty"`
    DebugFile  string  `json:"debugFile,omitempty"`
    OAuthToken  string  `json:"oAuthToken,omitempty"`
    Timeout  int  `json:"timeout,omitempty"`
    BasePath  string  `json:"basePath,omitempty"`
    Host  string  `json:"host,omitempty"`
    Scheme  string  `json:"scheme,omitempty"`
<<<<<<< HEAD
    AccessToken string `json:"accessToken,omitempty"`
=======
    DefaultHeader map[string]string `json:"defaultHeader,omitempty"`
>>>>>>> fb8c0010
}

func NewConfiguration() *Configuration {
    defaultHeader := make(map[string]string)
    return &Configuration{
        BasePath: "{{basePath}}",
        UserName: "",
        Debug: false,
        DefaultHeader: defaultHeader,
        }
}

<<<<<<< HEAD
func (c *Configuration) GetBasicAuthEncodedString() string {
    return base64.StdEncoding.EncodeToString([]byte(c.UserName  + ":" + c.Password))
=======
func (c *Configuration) AddDefaultHeader(key string, value string) {
    c.DefaultHeader[key] = value
>>>>>>> fb8c0010
}<|MERGE_RESOLUTION|>--- conflicted
+++ resolved
@@ -15,11 +15,8 @@
     BasePath  string  `json:"basePath,omitempty"`
     Host  string  `json:"host,omitempty"`
     Scheme  string  `json:"scheme,omitempty"`
-<<<<<<< HEAD
     AccessToken string `json:"accessToken,omitempty"`
-=======
     DefaultHeader map[string]string `json:"defaultHeader,omitempty"`
->>>>>>> fb8c0010
 }
 
 func NewConfiguration() *Configuration {
@@ -32,11 +29,10 @@
         }
 }
 
-<<<<<<< HEAD
 func (c *Configuration) GetBasicAuthEncodedString() string {
     return base64.StdEncoding.EncodeToString([]byte(c.UserName  + ":" + c.Password))
-=======
+}
+
 func (c *Configuration) AddDefaultHeader(key string, value string) {
     c.DefaultHeader[key] = value
->>>>>>> fb8c0010
 }