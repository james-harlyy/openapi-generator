apply plugin: 'idea'
apply plugin: 'eclipse'

group = '{{groupId}}'
version = '{{artifactVersion}}'

buildscript {
    repositories {
        jcenter()
    }
    dependencies {
        classpath 'com.android.tools.build:gradle:2.3.+'
        classpath 'com.github.dcendents:android-maven-gradle-plugin:1.5'
    }
}

repositories {
    jcenter()
}


if(hasProperty('target') && target == 'android') {

    apply plugin: 'com.android.library'
    apply plugin: 'com.github.dcendents.android-maven'

    android {
        compileSdkVersion 25
        buildToolsVersion '25.0.2'
        defaultConfig {
            minSdkVersion 14
            targetSdkVersion 25
        }
        compileOptions {
            {{#java8}}
            sourceCompatibility JavaVersion.VERSION_1_8
            targetCompatibility JavaVersion.VERSION_1_8
            {{/java8}}
            {{^java8}}
            sourceCompatibility JavaVersion.VERSION_1_7
            targetCompatibility JavaVersion.VERSION_1_7
            {{/java8}}
        }

        // Rename the aar correctly
        libraryVariants.all { variant ->
            variant.outputs.each { output ->
                def outputFile = output.outputFile
                if (outputFile != null && outputFile.name.endsWith('.aar')) {
                    def fileName = "${project.name}-${variant.baseName}-${version}.aar"
                    output.outputFile = new File(outputFile.parent, fileName)
                }
            }
        }

        dependencies {
            provided 'javax.annotation:jsr250-api:1.0'
        }
    }

    afterEvaluate {
        android.libraryVariants.all { variant ->
            def task = project.tasks.create "jar${variant.name.capitalize()}", Jar
            task.description = "Create jar artifact for ${variant.name}"
            task.dependsOn variant.javaCompile
            task.from variant.javaCompile.destinationDir
            task.destinationDir = project.file("${project.buildDir}/outputs/jar")
            task.archiveName = "${project.name}-${variant.baseName}-${version}.jar"
            artifacts.add('archives', task);
        }
    }

    task sourcesJar(type: Jar) {
        from android.sourceSets.main.java.srcDirs
        classifier = 'sources'
    }

    artifacts {
        archives sourcesJar
    }

} else {

    apply plugin: 'java'
    apply plugin: 'maven'
    {{#java8}}
    sourceCompatibility = JavaVersion.VERSION_1_8
    targetCompatibility = JavaVersion.VERSION_1_8
    {{/java8}}
    {{^java8}}
    sourceCompatibility = JavaVersion.VERSION_1_7
    targetCompatibility = JavaVersion.VERSION_1_7
    {{/java8}}

    install {
        repositories.mavenInstaller {
            pom.artifactId = '{{artifactId}}'
        }
    }

    task execute(type:JavaExec) {
       main = System.getProperty('mainClass')
       classpath = sourceSets.main.runtimeClasspath
    }
}

ext {
<<<<<<< HEAD
    swagger_annotations_version = "1.5.8"
    jackson_version = "2.7.5"
    jersey_version = "2.22.2"
=======
    swagger_annotations_version = "1.5.15"
    jackson_version = "2.8.9"
    jersey_version = "2.25.1"
    {{^java8}}
    jodatime_version = "2.9.9"
    {{/java8}}
>>>>>>> 522d704f
    {{#supportJava6}}
    commons_io_version=2.5
    commons_lang3_version=3.6
    {{/supportJava6}}
    junit_version = "4.12"
}

dependencies {
    compile "io.swagger:swagger-annotations:$swagger_annotations_version"
    compile "org.glassfish.jersey.core:jersey-client:$jersey_version"
    compile "org.glassfish.jersey.media:jersey-media-multipart:$jersey_version"
    compile "org.glassfish.jersey.media:jersey-media-json-jackson:$jersey_version"
    compile "com.fasterxml.jackson.core:jackson-core:$jackson_version"
    compile "com.fasterxml.jackson.core:jackson-annotations:$jackson_version"
    compile "com.fasterxml.jackson.core:jackson-databind:$jackson_version"
    {{#joda}}
    compile "com.fasterxml.jackson.datatype:jackson-datatype-joda:$jackson_version",
    {{/joda}}
    {{#java8}}
    compile "com.fasterxml.jackson.datatype:jackson-datatype-jsr310:$jackson_version",
    {{/java8}}
    {{#supportJava6}}
    compile "commons-io:commons-io:$commons_io_version"
    compile "org.apache.commons:commons-lang3:$commons_lang3_version"
    {{/supportJava6}}
    {{#threetenbp}}
    compile "com.github.joschi.jackson:jackson-datatype-threetenbp:$jackson_version",
    {{/threetenbp}}
    compile "com.brsanthu:migbase64:2.2"
    testCompile "junit:junit:$junit_version"
}<|MERGE_RESOLUTION|>--- conflicted
+++ resolved
@@ -105,18 +105,9 @@
 }
 
 ext {
-<<<<<<< HEAD
-    swagger_annotations_version = "1.5.8"
-    jackson_version = "2.7.5"
-    jersey_version = "2.22.2"
-=======
     swagger_annotations_version = "1.5.15"
     jackson_version = "2.8.9"
     jersey_version = "2.25.1"
-    {{^java8}}
-    jodatime_version = "2.9.9"
-    {{/java8}}
->>>>>>> 522d704f
     {{#supportJava6}}
     commons_io_version=2.5
     commons_lang3_version=3.6
