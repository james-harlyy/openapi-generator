--- conflicted
+++ resolved
@@ -53,11 +53,7 @@
         this();
         for(String authName : authNames) { {{#hasAuthMethods}}
             Interceptor auth;
-<<<<<<< HEAD
-            {{#authMethods}}if (authName.equals("{{name}}")) { {{#isBasic}}
-=======
             {{#authMethods}}if ("{{name}}".equals(authName)) { {{#isBasic}}
->>>>>>> 93a63dbd
                 auth = new HttpBasicAuth();{{/isBasic}}{{#isApiKey}}
                 auth = new ApiKeyAuth({{#isKeyInHeader}}"header"{{/isKeyInHeader}}{{^isKeyInHeader}}"query"{{/isKeyInHeader}}, "{{keyParamName}}");{{/isApiKey}}{{#isOAuth}}
                 auth = new OAuth(OAuthFlow.{{flow}}, "{{authorizationUrl}}", "{{tokenUrl}}", "{{#scopes}}{{scope}}{{#hasMore}}, {{/hasMore}}{{/scopes}}");{{/isOAuth}}
@@ -404,8 +400,6 @@
             return gsonConverterFactory.requestBodyConverter(type, parameterAnnotations, methodAnnotations, retrofit);
     }
 }
-<<<<<<< HEAD
-=======
 
 {{^java8}}
 /**
@@ -529,5 +523,4 @@
         }
     }
 }
-{{/java8}}
->>>>>>> 93a63dbd
+{{/java8}}