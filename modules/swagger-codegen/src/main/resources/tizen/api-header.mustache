#ifndef _{{classname}}_H_
#define _{{classname}}_H_

#include <string>
#include <cstring>
#include <list>
#include <glib.h>
{{#imports}}
{{{import}}}
{{/imports}}
#include "Error.h"

namespace Tizen{
namespace {{prefix}} {
{{#operations}}
class {{classname}} {
public:
<<<<<<< HEAD
	{{classname}}();
	virtual ~{{classname}}();

	{{#operation}}
/*! \brief {{{summary}}}. *Synchronous*
 *
 * {{{notes}}}{{#allParams}}
 * \param {{paramName}} {{{description}}}{{#required}} *Required*{{/required}}{{/allParams}}
 * \param handler The callback function to be invoked on completion. *Required*
 * \param accessToken The Authorization token. *Required*
 * \param userData The user data to be passed to the callback function.
 */
bool {{nickname}}Sync(char * accessToken,
	{{#allParams}}{{#isContainer}}{{{dataType}}}<{{baseType}}> {{paramName}}{{/isContainer}}{{^isContainer}}{{{dataType}}} {{paramName}}{{/isContainer}}{{#hasMore}}, {{/hasMore}}{{/allParams}}{{#hasParams}}, {{/hasParams}}
	{{#returnType}}void(* handler)({{#returnContainer}}{{#isListContainer}}{{returnType}}<{{returnBaseType}}>{{/isListContainer}}{{#isMapContainer}}{{returnType}}<std::string,std::string>{{/isMapContainer}}{{/returnContainer}}{{^returnContainer}}{{returnType}}{{/returnContainer}}, Error, void* ){{/returnType}}
	{{^returnType}}void(* handler)(Error, void* ) {{/returnType}}, void* userData);

/*! \brief {{{summary}}}. *Asynchronous*
 *
 * {{{notes}}}{{#allParams}}
 * \param {{paramName}} {{{description}}}{{#required}} *Required*{{/required}}{{/allParams}}
 * \param handler The callback function to be invoked on completion. *Required*
 * \param accessToken The Authorization token. *Required*
 * \param userData The user data to be passed to the callback function.
 */
bool {{nickname}}Async(char * accessToken,
	{{#allParams}}{{#isContainer}}{{{dataType}}}<{{baseType}}> {{paramName}}{{/isContainer}}{{^isContainer}}{{{dataType}}} {{paramName}}{{/isContainer}}{{#hasMore}}, {{/hasMore}}{{/allParams}}{{#hasParams}}, {{/hasParams}}
	{{#returnType}}void(* handler)({{#returnContainer}}{{#isListContainer}}{{returnType}}<{{returnBaseType}}>{{/isListContainer}}{{#isMapContainer}}{{returnType}}<std::string,std::string>{{/isMapContainer}}{{/returnContainer}}{{^returnContainer}}{{returnType}}{{/returnContainer}}, Error, void* ){{/returnType}}
	{{^returnType}}void(* handler)(Error, void* ) {{/returnType}}, void* userData);
	{{/operation}}

	static std::string getBasePath()
	{
		return "{{basePath}}";
	}
=======
  {{classname}}();
  virtual ~{{classname}}();

  {{#operation}}
  {{#returnType}}{{{returnType}}} {{/returnType}}{{^returnType}}void {{/returnType}}
  {{nickname}}WithCompletion({{#allParams}}{{{dataType}}} {{paramName}}{{#hasMore}}, {{/hasMore}}{{/allParams}}{{#hasParams}},{{/hasParams}} {{#returnType}}void (* handler)({{returnType}}, {{prefix}}Error*){{/returnType}}{{^returnType}}void(* handler)({{prefix}}Error*){{/returnType}});
  {{/operation}}
  static String getBasePath() {
    return L"{{{basePath}}}";
  }

private:
  {{prefix}}ApiClient* client;
>>>>>>> f064d29e
};

{{/operations}}
}
}
#endif /* {{classname}}_H_ */<|MERGE_RESOLUTION|>--- conflicted
+++ resolved
@@ -15,7 +15,6 @@
 {{#operations}}
 class {{classname}} {
 public:
-<<<<<<< HEAD
 	{{classname}}();
 	virtual ~{{classname}}();
 
@@ -49,23 +48,8 @@
 
 	static std::string getBasePath()
 	{
-		return "{{basePath}}";
+		return "{{{basePath}}}";
 	}
-=======
-  {{classname}}();
-  virtual ~{{classname}}();
-
-  {{#operation}}
-  {{#returnType}}{{{returnType}}} {{/returnType}}{{^returnType}}void {{/returnType}}
-  {{nickname}}WithCompletion({{#allParams}}{{{dataType}}} {{paramName}}{{#hasMore}}, {{/hasMore}}{{/allParams}}{{#hasParams}},{{/hasParams}} {{#returnType}}void (* handler)({{returnType}}, {{prefix}}Error*){{/returnType}}{{^returnType}}void(* handler)({{prefix}}Error*){{/returnType}});
-  {{/operation}}
-  static String getBasePath() {
-    return L"{{{basePath}}}";
-  }
-
-private:
-  {{prefix}}ApiClient* client;
->>>>>>> f064d29e
 };
 
 {{/operations}}
