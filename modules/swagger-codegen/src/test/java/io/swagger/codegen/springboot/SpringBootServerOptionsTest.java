--- conflicted
+++ resolved
@@ -1,71 +1,68 @@
-package io.swagger.codegen.springboot;
-
-import io.swagger.codegen.CodegenConfig;
-import io.swagger.codegen.java.JavaClientOptionsTest;
-import io.swagger.codegen.languages.SpringBootServerCodegen;
-import io.swagger.codegen.options.SpringBootServerOptionsProvider;
-
-import mockit.Expectations;
-import mockit.Tested;
-
-public class SpringBootServerOptionsTest extends JavaClientOptionsTest {
-
-    @Tested
-    private SpringBootServerCodegen clientCodegen;
-
-    public SpringBootServerOptionsTest() {
-        super(new SpringBootServerOptionsProvider());
-    }
-
-    @Override
-    protected CodegenConfig getCodegenConfig() {
-        return clientCodegen;
-    }
-
-    @SuppressWarnings("unused")
-    @Override
-    protected void setExpectations() {
-        new Expectations(clientCodegen) {{
-            clientCodegen.setModelPackage(SpringBootServerOptionsProvider.MODEL_PACKAGE_VALUE);
-            times = 1;
-            clientCodegen.setApiPackage(SpringBootServerOptionsProvider.API_PACKAGE_VALUE);
-            times = 1;
-            clientCodegen.setSortParamsByRequiredFlag(Boolean.valueOf(SpringBootServerOptionsProvider.SORT_PARAMS_VALUE));
-            times = 1;
-            clientCodegen.setInvokerPackage(SpringBootServerOptionsProvider.INVOKER_PACKAGE_VALUE);
-            times = 1;
-            clientCodegen.setGroupId(SpringBootServerOptionsProvider.GROUP_ID_VALUE);
-            times = 1;
-            clientCodegen.setArtifactId(SpringBootServerOptionsProvider.ARTIFACT_ID_VALUE);
-            times = 1;
-            clientCodegen.setArtifactVersion(SpringBootServerOptionsProvider.ARTIFACT_VERSION_VALUE);
-            times = 1;
-            clientCodegen.setSourceFolder(SpringBootServerOptionsProvider.SOURCE_FOLDER_VALUE);
-            times = 1;
-            clientCodegen.setLocalVariablePrefix(SpringBootServerOptionsProvider.LOCAL_PREFIX_VALUE);
-            times = 1;
-            clientCodegen.setSerializableModel(Boolean.valueOf(SpringBootServerOptionsProvider.SERIALIZABLE_MODEL_VALUE));
-            times = 1;
-            clientCodegen.setLibrary(SpringBootServerOptionsProvider.LIBRARY_VALUE);
-            times = 1;
-            clientCodegen.setFullJavaUtil(Boolean.valueOf(SpringBootServerOptionsProvider.FULL_JAVA_UTIL_VALUE));
-            times = 1;
-            clientCodegen.setConfigPackage(SpringBootServerOptionsProvider.CONFIG_PACKAGE_VALUE);
-            times = 1;
-            clientCodegen.setBasePackage(SpringBootServerOptionsProvider.BASE_PACKAGE_VALUE);
-            times = 1;
-<<<<<<< HEAD
-=======
-            clientCodegen.setInterfaceOnly(Boolean.valueOf(SpringBootServerOptionsProvider.INTERFACE_ONLY));
-            times = 1;
-            clientCodegen.setSingleContentTypes(Boolean.valueOf(SpringBootServerOptionsProvider.SINGLE_CONTENT_TYPES));
-            times = 1;
-            clientCodegen.setJava8(Boolean.valueOf(SpringBootServerOptionsProvider.JAVA_8));
-            times = 1;
-            clientCodegen.setAsync(Boolean.valueOf(SpringBootServerOptionsProvider.ASYNC));
-            times = 1;
->>>>>>> cc5e79cd
-
-        }};
-    }
-}
+package io.swagger.codegen.springboot;
+
+import io.swagger.codegen.CodegenConfig;
+import io.swagger.codegen.java.JavaClientOptionsTest;
+import io.swagger.codegen.languages.SpringBootServerCodegen;
+import io.swagger.codegen.options.SpringBootServerOptionsProvider;
+
+import mockit.Expectations;
+import mockit.Tested;
+
+public class SpringBootServerOptionsTest extends JavaClientOptionsTest {
+
+    @Tested
+    private SpringBootServerCodegen clientCodegen;
+
+    public SpringBootServerOptionsTest() {
+        super(new SpringBootServerOptionsProvider());
+    }
+
+    @Override
+    protected CodegenConfig getCodegenConfig() {
+        return clientCodegen;
+    }
+
+    @SuppressWarnings("unused")
+    @Override
+    protected void setExpectations() {
+        new Expectations(clientCodegen) {{
+            clientCodegen.setModelPackage(SpringBootServerOptionsProvider.MODEL_PACKAGE_VALUE);
+            times = 1;
+            clientCodegen.setApiPackage(SpringBootServerOptionsProvider.API_PACKAGE_VALUE);
+            times = 1;
+            clientCodegen.setSortParamsByRequiredFlag(Boolean.valueOf(SpringBootServerOptionsProvider.SORT_PARAMS_VALUE));
+            times = 1;
+            clientCodegen.setInvokerPackage(SpringBootServerOptionsProvider.INVOKER_PACKAGE_VALUE);
+            times = 1;
+            clientCodegen.setGroupId(SpringBootServerOptionsProvider.GROUP_ID_VALUE);
+            times = 1;
+            clientCodegen.setArtifactId(SpringBootServerOptionsProvider.ARTIFACT_ID_VALUE);
+            times = 1;
+            clientCodegen.setArtifactVersion(SpringBootServerOptionsProvider.ARTIFACT_VERSION_VALUE);
+            times = 1;
+            clientCodegen.setSourceFolder(SpringBootServerOptionsProvider.SOURCE_FOLDER_VALUE);
+            times = 1;
+            clientCodegen.setLocalVariablePrefix(SpringBootServerOptionsProvider.LOCAL_PREFIX_VALUE);
+            times = 1;
+            clientCodegen.setSerializableModel(Boolean.valueOf(SpringBootServerOptionsProvider.SERIALIZABLE_MODEL_VALUE));
+            times = 1;
+            clientCodegen.setLibrary(SpringBootServerOptionsProvider.LIBRARY_VALUE);
+            times = 1;
+            clientCodegen.setFullJavaUtil(Boolean.valueOf(SpringBootServerOptionsProvider.FULL_JAVA_UTIL_VALUE));
+            times = 1;
+            clientCodegen.setConfigPackage(SpringBootServerOptionsProvider.CONFIG_PACKAGE_VALUE);
+            times = 1;
+            clientCodegen.setBasePackage(SpringBootServerOptionsProvider.BASE_PACKAGE_VALUE);
+            times = 1;
+            clientCodegen.setInterfaceOnly(Boolean.valueOf(SpringBootServerOptionsProvider.INTERFACE_ONLY));
+            times = 1;
+            clientCodegen.setSingleContentTypes(Boolean.valueOf(SpringBootServerOptionsProvider.SINGLE_CONTENT_TYPES));
+            times = 1;
+            clientCodegen.setJava8(Boolean.valueOf(SpringBootServerOptionsProvider.JAVA_8));
+            times = 1;
+            clientCodegen.setAsync(Boolean.valueOf(SpringBootServerOptionsProvider.ASYNC));
+            times = 1;
+
+        }};
+    }
+}