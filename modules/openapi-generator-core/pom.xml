--- conflicted
+++ resolved
@@ -6,11 +6,7 @@
     <artifactId>openapi-generator-project</artifactId>
     <groupId>org.openapitools</groupId>
     <!-- RELEASE_VERSION -->
-<<<<<<< HEAD
-    <version>6.0.1</version>
-=======
     <version>6.1.0-SNAPSHOT</version>
->>>>>>> 5bd94b8f
     <!-- /RELEASE_VERSION -->
     <relativePath>../..</relativePath>
   </parent>
