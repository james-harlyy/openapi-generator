<?xml version="1.0" encoding="UTF-8"?>
<project xmlns="http://maven.apache.org/POM/4.0.0"
  xmlns:xsi="http://www.w3.org/2001/XMLSchema-instance"
  xsi:schemaLocation="http://maven.apache.org/POM/4.0.0 http://maven.apache.org/xsd/maven-4.0.0.xsd">
  <parent>
    <artifactId>openapi-generator-project</artifactId>
    <groupId>org.openapitools</groupId>
    <!-- RELEASE_VERSION -->
<<<<<<< HEAD
    <version>5.4.0</version>
=======
    <version>6.0.0-SNAPSHOT</version>
>>>>>>> c8b84c4d
    <!-- /RELEASE_VERSION -->
    <relativePath>../..</relativePath>
  </parent>
  <modelVersion>4.0.0</modelVersion>

  <artifactId>openapi-generator-core</artifactId>
  <name>openapi-generator-core</name>
  <url>https://github.com/openapitools/openapi-generator</url>

  <build>
    <plugins>
      <plugin>
        <groupId>org.apache.maven.plugins</groupId>
        <artifactId>maven-checkstyle-plugin</artifactId>
        <configuration>
          <configLocation>${project.parent.basedir}${file.separator}google_checkstyle.xml</configLocation>
        </configuration>
      </plugin>
    </plugins>
  </build>

  <dependencies>
    <dependency>
      <groupId>com.google.guava</groupId>
      <artifactId>guava</artifactId>
      <version>${guava.version}</version>
    </dependency>
    <dependency>
      <groupId>org.slf4j</groupId>
      <artifactId>slf4j-api</artifactId>
      <version>${slf4j.version}</version>
    </dependency>
    <dependency>
      <groupId>org.testng</groupId>
      <artifactId>testng</artifactId>
      <version>${testng.version}</version>
      <scope>test</scope>
    </dependency>
  </dependencies>

  <profiles>
    <profile>
      <id>static-analysis</id>
      <build>
        <plugins>
          <plugin>
            <groupId>com.github.spotbugs</groupId>
            <artifactId>spotbugs-maven-plugin</artifactId>
            <configuration>
              <excludeFilterFile>${project.parent.basedir}${file.separator}spotbugs-exclude.xml</excludeFilterFile>
            </configuration>
          </plugin>
          <plugin>
            <groupId>org.apache.maven.plugins</groupId>
            <artifactId>maven-pmd-plugin</artifactId>
          </plugin>
          <plugin>
            <groupId>se.bjurr.violations</groupId>
            <artifactId>violations-maven-plugin</artifactId>
          </plugin>
        </plugins>
      </build>
    </profile>
  </profiles>
</project><|MERGE_RESOLUTION|>--- conflicted
+++ resolved
@@ -6,11 +6,7 @@
     <artifactId>openapi-generator-project</artifactId>
     <groupId>org.openapitools</groupId>
     <!-- RELEASE_VERSION -->
-<<<<<<< HEAD
-    <version>5.4.0</version>
-=======
     <version>6.0.0-SNAPSHOT</version>
->>>>>>> c8b84c4d
     <!-- /RELEASE_VERSION -->
     <relativePath>../..</relativePath>
   </parent>
